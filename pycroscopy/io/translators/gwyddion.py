# -*- coding: utf-8 -*-
"""
Created on Fri Jun 01 15:21:46 2018

@author: Daniel Streater, Suhas Somnath
"""

from __future__ import division, print_function, absolute_import, unicode_literals
from os import path, remove
import sys
import numpy as np
import h5py

from ...core.io.translator import Translator, generate_dummy_main_parms
from ...core.io.write_utils import Dimension
from ...core.io.hdf_utils import create_indexed_group, write_main_dataset, write_simple_attrs, write_ind_val_dsets

# packages specific to this kind of file
from .df_utils.gsf_read import gsf_read
import gwyfile

if sys.version_info.major == 3:
    unicode = str


class GwyddionTranslator(Translator):

    def translate(self, file_path, *args, **kwargs):
        # Two kinds of files:
        # 1. Simple GSF files -> use metadata, data = gsf_read(file_path)
        # 2. Native .gwy files -> use the gwyfile package
        # I have a notebook that shows how such data can be read.
        # Create the .h5 file from the input file
        if not isinstance(file_path, (str, unicode)):
            raise TypeError('file_path should be a string!')
        if not (file_path.endswith('.gsf') or file_path.endswith('.gwy')):
<<<<<<< HEAD
            # TODO: Gwyddion is weird, it doesn't append the file extension some times. In theory, you could identify the kind of file by looking at the header (line 38 in gsf_read()). Ideally the header check should be used instead of the extension check
            # This is fine for now
            raise ValueError('file_path must have a .gsf or .gwy extension!')

=======
            # TODO: Gwyddion is weird, it doesn't append the file extension some times.
            # In theory, you could identify the kind of file by looking at the header (line 38 in gsf_read()).
            # Ideally the header check should be used instead of the extension check
            raise ValueError('file_path must have a .gsf or .gwy extension!')
        
>>>>>>> 14b20083
        file_path = path.abspath(file_path)
        folder_path, base_name = path.split(file_path)
        base_name = base_name[:-4]
        h5_path = path.join(folder_path, base_name + '.h5')
<<<<<<< HEAD
        
        if path.exists(h5_path):
            remove(h5_path)

        h5_file = h5py.File(h5_path, 'w')

        """
        Setup the global parameters
        ---------------------------
        translator: Gywddion
        data_type: depends on file type
                    GwyddionGSF_<gsf_meta['title']>
                    or
                    GwyddionGWY_<gwy_meta['title']>
        """
        global_parms = generate_dummy_main_parms()
        global_parms['translator'] = 'Gwyddion'
        # TODO: Instead of removing ALL values in global_parms, I would recommend replacing / overwriting them as shown in the gsf_read() below

        write_simple_attrs(h5_file, global_parms)

        # Create the measurement group
        meas_grp = create_indexed_group(h5_file, 'Measurement')

        if file_path.endswith('.gsf'):
            self._translate_gsf(file_path, meas_grp)

        if file_path.endswith('gwy'):
            self._translate_gwy(file_path, meas_grp)

        return h5_path

    def _translate_gsf(self, file_path, meas_grp):
        """

        Parameters
        ----------
        file_path
        meas_grp

        For more information on the .gsf file format visit the link below -
        http://gwyddion.net/documentation/user-guide-en/gsf.html
        """
        # Read the data in from the specified file
        gsf_meta, gsf_values = gsf_read(file_path)

        # Write parameters where available specifically for sample_name
        # data_type, comments and experiment_date to file-level parms
        # Using pop, move some global parameters from gsf_meta to global_parms:
        global_parms = dict()
        global_parms['data_type'] = 'Gwyddion_GSF'
        global_parms['comments'] = gsf_meta.pop('comment', '')
        global_parms['experiment_date'] = gsf_meta.pop('date', '')

        # overwrite some parameters at the file level:
        write_simple_attrs(meas_grp.parent, global_parms)

        # Build the reference values for the ancillary position datasets:
        # TODO: Remove information from parameters once it is used meaningfully where it needs to be. Here, it is no longer necessary to save XReal anymore so we will pop (remove) it from gsf_meta
        x_offset = gsf_meta.pop('XOffset', 0)
        x_range = gsf_meta.pop('XReal', 1.0)
        # TODO: Use Numpy wherever possible instead of pure python
        x_vals = np.linspace(0, x_range, gsf_meta.pop('XRes')) + x_offset

        y_offset = gsf_meta.pop('YOffset', 0)
        y_range = gsf_meta.pop('YReal', 1.0)
        y_vals = np.linspace(0, y_range, gsf_meta.pop('YRes')) + y_offset

        # Just define the ancillary position and spectral dimensions. Do not create datasets yet
        pos_desc = [Dimension('X', gsf_meta.get('XYUnits', 'arb. units'), x_vals),
                    Dimension('Y', gsf_meta.pop('XYUnits', 'arb. units'), y_vals)]

        spec_desc = Dimension('Intensity', gsf_meta.get('ZUnits', 'arb. units'), [1])

        """
        You only need to prepare the dimensions for positions and spectroscopic. You do not need to write the 
        ancillary datasets at this point. write_main_dataset will take care of that. You only need to use 
        write_ind_val_datasets() for the cases where you may need to reuse the datasets. See the tutorial online.
        """

        # Create the channel-level group
        chan_grp = create_indexed_group(meas_grp, 'Channel')
        write_simple_attrs(chan_grp, gsf_meta)

        # Create the main dataset (and the
        two_dim_image = gsf_values
        write_main_dataset(chan_grp,
                           np.atleast_2d(np.reshape(two_dim_image,
                                                    len(pos_desc[0].values) * len(pos_desc[1].values))).transpose(),
                           'Raw_Data', gsf_meta.pop('Title', 'Unknown'), gsf_meta.pop('ZUnits', 'arb. units'),
                           pos_desc, spec_desc)

        # TODO: When passing optional arguments, you are HIGHLY recommended to specify the variable name such as aux_pos_prefix='Position_' instead of just 'Position_' (which is how you pass regulard arguments)

    def _translate_gwy(self, file_path, meas_grp):
        """

        Parameters
        ----------
        file_path
        meas_grp

        For more information on the .gwy file format visit the link below -
        http://gwyddion.net/documentation/user-guide-en/gwyfile-format.html
        """

        # Read the data in from the specified file
        gwy_data = gwyfile.load(file_path)

        # TODO: Use the Bruker translator as a reference. use the three functions below as necessary to keep the code clean and easy to read.

        # Write parameters where available specifically for sample_name
        # data_type, comments and experiment_date to file-level parms

        # write parameters common across all channels to meas_grp

        # Update existing file level parameters where appropriate

        # Prepare the list of raw_data datasets
=======
        if path.exists(h5_path):
            remove(h5_path)

        self.h5_file = h5py.File(h5_path, 'w')
>>>>>>> 14b20083

        """
<<<<<<< HEAD
        Use this function to write data corresponding to a stack of scan images (most common)0
        Returns
        -------
=======
        Setup the global parameters
        ---------------------------
        translator: Gywddion
        data_type: depends on file type
                    GwyddionGSF_<gsf_meta['title']>
                    or
                    GwyddionGWY_<gwy_meta['title']>
        """
        self.global_parms = generate_dummy_main_parms()
        self.global_parms['translator'] = 'Gwyddion'

        # Create the measurement group
        meas_grp = create_indexed_group(self.h5_file, 'Measurement')

        if file_path.endswith('.gsf'):
            self._translate_gsf(file_path, meas_grp)

        if file_path.endswith('gwy'):
            self._translate_gwy(file_path, meas_grp)
        
        write_simple_attrs(self.h5_file, self.global_parms)

        return h5_path


    def _translate_gsf(self, file_path, meas_grp):
        """

        Parameters
        ----------
        file_path
        meas_grp

        For more information on the .gsf file format visit the link below -
        http://gwyddion.net/documentation/user-guide-en/gsf.html
        """
        # Read the data in from the specified file
        gsf_meta, gsf_values = gsf_read(file_path)

        # Write parameters where available specifically for sample_name
        # data_type, comments and experiment_date to file-level parms
        # Using pop, move some global parameters from gsf_meta to global_parms:
        self.global_parms['data_type'] = 'Gwyddion_GSF'
        self.global_parms['comments'] = gsf_meta.get('comment', '')
        self.global_parms['experiment_date'] = gsf_meta.get('date', '')

        # overwrite some parameters at the file level:
        write_simple_attrs(meas_grp.parent, self.global_parms)

        # Build the reference values for the ancillary position datasets:
        # TODO: Remove information from parameters once it is used meaningfully where it needs to be.
        # Here, it is no longer necessary to save XReal anymore so we will pop (remove) it from gsf_meta
        x_offset = gsf_meta.get('XOffset', 0)
        x_range = gsf_meta.get('XReal', 1.0)
        # TODO: Use Numpy wherever possible instead of pure python
        x_vals = np.linspace(0, x_range, gsf_meta.get('XRes')) + x_offset

        y_offset = gsf_meta.get('YOffset', 0)
        y_range = gsf_meta.get('YReal', 1.0)
        y_vals = np.linspace(0, y_range, gsf_meta.get('YRes')) + y_offset

        # Just define the ancillary position and spectral dimensions. Do not create datasets yet
        pos_desc = [Dimension('X', gsf_meta.get('XYUnits', 'arb. units'), x_vals),
                    Dimension('Y', gsf_meta.get('XYUnits', 'arb. units'), y_vals)]

        spec_desc = Dimension('Intensity', gsf_meta.get('ZUnits', 'arb. units'), [1])

        """
        You only need to prepare the dimensions for positions and spectroscopic. You do not need to write the 
        ancillary datasets at this point. write_main_dataset will take care of that. You only need to use 
        write_ind_val_datasets() for the cases where you may need to reuse the datasets. See the tutorial online.
        """

        # Create the channel-level group
        chan_grp = create_indexed_group(meas_grp, 'Channel')
        write_simple_attrs(chan_grp, gsf_meta)

        # Create the main dataset (and the
        two_dim_image = gsf_values
        write_main_dataset(chan_grp,
                           np.atleast_2d(np.reshape(two_dim_image,
                           len(pos_desc[0].values) * len(pos_desc[1].values))).transpose(),
                           'Raw_Data', gsf_meta.get('Title', 'Unknown'), gsf_meta.get('ZUnits', 'arb. units'),
                           pos_desc, spec_desc)
        # TODO: When passing optional arguments, you are HIGHLY recommended to specify the variable name such as aux_pos_prefix='Position_' instead of just 'Position_' (which is how you pass regulard arguments)


    def _translate_gwy(self, file_path, meas_grp):
        """

        Parameters
        ----------
        file_path
        meas_grp
>>>>>>> 14b20083

        For more information on the .gwy file format visit the link below -
        http://gwyddion.net/documentation/user-guide-en/gwyfile-format.html
        """

        # Need to build a set of channels to test against and a function-level variable to write to
        channels = {}

        # Read the data in from the specified file
        gwy_data = gwyfile.load(file_path)
        for obj in gwy_data:
            gwy_key = obj.split('/')
            try:
                # if the second index of the gwy_key can be cast into an int then
                # it needs to be processed either as an image or a graph
                
                int(gwy_key[1])
                
                if gwy_key[2] == 'graph':
                    # graph processing
                    self.global_parms['data_type'] = 'GwyddionGWY_' + 'Graph'
                    channels = self._translate_graph(meas_grp, gwy_data,
                                                        obj, channels)
                elif obj.endswith('data'):
                    self.global_parms['data_type'] = 'GwyddionGWY_' + 'Image'
                    channels = self._translate_image_stack(meas_grp, gwy_data,
                                                            obj, channels)
                else:
                    continue
            except ValueError:
                # if the second index of the gwy_key cannot be cast into an int
                # then it needs to be processed wither as a spectra, volume or xyz
                
                if gwy_key[1] == 'sps':
                    self.global_parms['data_type'] = 'GwyddionGWY_' + 'Spectra'
                    channels = self._translate_spectra(meas_grp, gwy_data,
                                                        obj, channels)
                elif gwy_key[1] == 'brick':
                    self.global_parms['data_type'] = 'GwyddionGWY_' + 'Volume'
                    channels = self._translate_volume(meas_grp, gwy_data,
                                                        obj, channels)
                elif gwy_key[1] == 'xyz':
                    self.global_parms['data_type'] = 'GwyddionGWY_' + 'XYZ'
                    channels = self._translate_xyz(meas_grp, gwy_data,
                                                    obj, channels)
        write_simple_attrs(meas_grp.parent, self.global_parms)

        # TODO: Use the Bruker translator as a reference. use the three functions below as necessary to keep the code clean and easy to read.

        # Write parameters where available specifically for sample_name
        # data_type, comments and experiment_date to file-level parms

        # write parameters common across all channels to meas_grp

        # Update existing file level parameters where appropriate

        # Prepare the list of raw_data datasets


    def _translate_image_stack(self, meas_grp, gwy_data, obj, channels):
        """
        Use this function to write data corresponding to a stack of scan images (most common)
        Returns
        -------
        """        
        current_channel = ''

        # Iterate through each object in the gwy dataset
        gwy_key = obj.split('/')
        # Test whether a new channel needs to be created
        # The 'filename' structure in the gwy file should not have a channel created hence the try/except block
        try:
            if int(gwy_key[1]) not in channels.keys():
                current_channel = create_indexed_group(meas_grp, "Channel")
                channels[int(gwy_key[1])] = current_channel
            else:
                current_channel = channels[int(gwy_key[1])]
        except ValueError:
            if obj.endswith('filename'):          
                pass

        # The data structure of the gwy file will be used to create the main dataset in the h5 file
        if obj.endswith('data'):
            x_range = gwy_data[obj].get('xreal', 1.0)
            x_vals = np.linspace(0, x_range, gwy_data[obj]['xres'])
            # print('obj {}\nx_vals {}'.format(obj, x_vals))

            y_range = gwy_data[obj].get('yreal', 1.0)
            y_vals = np.linspace(0, y_range, gwy_data[obj]['yres'])
            
            pos_desc = [Dimension('X',
                        gwy_data[obj]['si_unit_xy'].get('unitstr'),
                        x_vals),
                        Dimension('Y', 
                        gwy_data[obj]['si_unit_xy'].get('unitstr'),
                        y_vals)]
            # print(pos_desc)

            spec_dim = gwy_data['/{}/data/title'.format(gwy_key[1])]
            spec_desc = Dimension(spec_dim,
                        gwy_data[obj]['si_unit_z'].get('unitstr', 'arb. units'),
                        [0])

            two_dim_image = gwy_data[obj]['data']
            write_main_dataset(current_channel,
                                np.atleast_2d(np.reshape(two_dim_image,
                                len(pos_desc[0].values) * len(pos_desc[1].values))).transpose(),
                                'Raw_Data',
                                spec_dim,
                                gwy_data[obj]['si_unit_z'].get('unitstr'),
                                pos_desc, spec_desc)
            # print('main dataset has been written')
            # image data processing
        elif obj.endswith('meta'):
            meta = {}            
            write_simple_attrs(current_channel, meta, verbose=False)

        return channels


    def _translate_spectra(self, meas_grp, gwy_data, obj, channels):
        """
        Use this to translate simple 1D data like force curves
        Returns
        -------

        """
        current_channel = ''

        gwy_key = obj.split('/')

        try:
            if int(gwy_key[2]) not in channels.keys():
                current_channel = create_indexed_group(meas_grp, "Channel")
                channels[int(gwy_key[2])] = current_channel
            else:
                current_channel = channels[int(gwy_key[2])]
        except ValueError:
            if obj.endswith('filename'):          
                pass
            else:
                raise ValueError('There was an unexpected directory in the spectra file')

        title = obj['title']
        unitstr = obj['unitstr']
        coords = obj['coords']
        res = obj['data']['res']
        real = obj['data']['real']
        offset = obj['data']['off']
        x_units = obj['data']['si_unit_x']['unitstr']
        y_units = obj['data']['si_unit_y']['unitstr']
        data = obj['data']['data']
        indices = obj['selected']
        x_vals = np.linspace(offset, real, res)
        pos_desc = [Dimension('X', x_units, x_vals)]
        spec_desc = [Dimension(title, y_units, 0)]
        write_main_dataset(current_channel, data,
                                'Raw_Data', title,
                                gwy_data[obj]['si_unit_y'],
                                pos_desc, spec_desc)
        return channels


    def _translate_graph(self, meas_grp, gwy_data, obj, channels):
        """
        Use this to translate graphs
        Returns
        """
        return channels


    def _translate_volume(self, meas_grp, gwy_data, obj, channels):
        return channels


    def _translate_xyz(self, meas_grp, gwy_data, obj, channels):
        return channels<|MERGE_RESOLUTION|>--- conflicted
+++ resolved
@@ -11,9 +11,9 @@
 import numpy as np
 import h5py
 
-from ...core.io.translator import Translator, generate_dummy_main_parms
-from ...core.io.write_utils import Dimension
-from ...core.io.hdf_utils import create_indexed_group, write_main_dataset, write_simple_attrs, write_ind_val_dsets
+from pyUSID.io.translator import Translator, generate_dummy_main_parms
+from pyUSID.io.write_utils import Dimension
+from pyUSID.io.hdf_utils import create_indexed_group, write_main_dataset, write_simple_attrs, write_ind_val_dsets
 
 # packages specific to this kind of file
 from .df_utils.gsf_read import gsf_read
@@ -34,155 +34,21 @@
         if not isinstance(file_path, (str, unicode)):
             raise TypeError('file_path should be a string!')
         if not (file_path.endswith('.gsf') or file_path.endswith('.gwy')):
-<<<<<<< HEAD
-            # TODO: Gwyddion is weird, it doesn't append the file extension some times. In theory, you could identify the kind of file by looking at the header (line 38 in gsf_read()). Ideally the header check should be used instead of the extension check
-            # This is fine for now
-            raise ValueError('file_path must have a .gsf or .gwy extension!')
-
-=======
             # TODO: Gwyddion is weird, it doesn't append the file extension some times.
             # In theory, you could identify the kind of file by looking at the header (line 38 in gsf_read()).
             # Ideally the header check should be used instead of the extension check
             raise ValueError('file_path must have a .gsf or .gwy extension!')
         
->>>>>>> 14b20083
         file_path = path.abspath(file_path)
         folder_path, base_name = path.split(file_path)
         base_name = base_name[:-4]
         h5_path = path.join(folder_path, base_name + '.h5')
-<<<<<<< HEAD
-        
         if path.exists(h5_path):
             remove(h5_path)
 
-        h5_file = h5py.File(h5_path, 'w')
-
-        """
-        Setup the global parameters
-        ---------------------------
-        translator: Gywddion
-        data_type: depends on file type
-                    GwyddionGSF_<gsf_meta['title']>
-                    or
-                    GwyddionGWY_<gwy_meta['title']>
-        """
-        global_parms = generate_dummy_main_parms()
-        global_parms['translator'] = 'Gwyddion'
-        # TODO: Instead of removing ALL values in global_parms, I would recommend replacing / overwriting them as shown in the gsf_read() below
-
-        write_simple_attrs(h5_file, global_parms)
-
-        # Create the measurement group
-        meas_grp = create_indexed_group(h5_file, 'Measurement')
-
-        if file_path.endswith('.gsf'):
-            self._translate_gsf(file_path, meas_grp)
-
-        if file_path.endswith('gwy'):
-            self._translate_gwy(file_path, meas_grp)
-
-        return h5_path
-
-    def _translate_gsf(self, file_path, meas_grp):
-        """
-
-        Parameters
-        ----------
-        file_path
-        meas_grp
-
-        For more information on the .gsf file format visit the link below -
-        http://gwyddion.net/documentation/user-guide-en/gsf.html
-        """
-        # Read the data in from the specified file
-        gsf_meta, gsf_values = gsf_read(file_path)
-
-        # Write parameters where available specifically for sample_name
-        # data_type, comments and experiment_date to file-level parms
-        # Using pop, move some global parameters from gsf_meta to global_parms:
-        global_parms = dict()
-        global_parms['data_type'] = 'Gwyddion_GSF'
-        global_parms['comments'] = gsf_meta.pop('comment', '')
-        global_parms['experiment_date'] = gsf_meta.pop('date', '')
-
-        # overwrite some parameters at the file level:
-        write_simple_attrs(meas_grp.parent, global_parms)
-
-        # Build the reference values for the ancillary position datasets:
-        # TODO: Remove information from parameters once it is used meaningfully where it needs to be. Here, it is no longer necessary to save XReal anymore so we will pop (remove) it from gsf_meta
-        x_offset = gsf_meta.pop('XOffset', 0)
-        x_range = gsf_meta.pop('XReal', 1.0)
-        # TODO: Use Numpy wherever possible instead of pure python
-        x_vals = np.linspace(0, x_range, gsf_meta.pop('XRes')) + x_offset
-
-        y_offset = gsf_meta.pop('YOffset', 0)
-        y_range = gsf_meta.pop('YReal', 1.0)
-        y_vals = np.linspace(0, y_range, gsf_meta.pop('YRes')) + y_offset
-
-        # Just define the ancillary position and spectral dimensions. Do not create datasets yet
-        pos_desc = [Dimension('X', gsf_meta.get('XYUnits', 'arb. units'), x_vals),
-                    Dimension('Y', gsf_meta.pop('XYUnits', 'arb. units'), y_vals)]
-
-        spec_desc = Dimension('Intensity', gsf_meta.get('ZUnits', 'arb. units'), [1])
-
-        """
-        You only need to prepare the dimensions for positions and spectroscopic. You do not need to write the 
-        ancillary datasets at this point. write_main_dataset will take care of that. You only need to use 
-        write_ind_val_datasets() for the cases where you may need to reuse the datasets. See the tutorial online.
-        """
-
-        # Create the channel-level group
-        chan_grp = create_indexed_group(meas_grp, 'Channel')
-        write_simple_attrs(chan_grp, gsf_meta)
-
-        # Create the main dataset (and the
-        two_dim_image = gsf_values
-        write_main_dataset(chan_grp,
-                           np.atleast_2d(np.reshape(two_dim_image,
-                                                    len(pos_desc[0].values) * len(pos_desc[1].values))).transpose(),
-                           'Raw_Data', gsf_meta.pop('Title', 'Unknown'), gsf_meta.pop('ZUnits', 'arb. units'),
-                           pos_desc, spec_desc)
-
-        # TODO: When passing optional arguments, you are HIGHLY recommended to specify the variable name such as aux_pos_prefix='Position_' instead of just 'Position_' (which is how you pass regulard arguments)
-
-    def _translate_gwy(self, file_path, meas_grp):
-        """
-
-        Parameters
-        ----------
-        file_path
-        meas_grp
-
-        For more information on the .gwy file format visit the link below -
-        http://gwyddion.net/documentation/user-guide-en/gwyfile-format.html
-        """
-
-        # Read the data in from the specified file
-        gwy_data = gwyfile.load(file_path)
-
-        # TODO: Use the Bruker translator as a reference. use the three functions below as necessary to keep the code clean and easy to read.
-
-        # Write parameters where available specifically for sample_name
-        # data_type, comments and experiment_date to file-level parms
-
-        # write parameters common across all channels to meas_grp
-
-        # Update existing file level parameters where appropriate
-
-        # Prepare the list of raw_data datasets
-=======
-        if path.exists(h5_path):
-            remove(h5_path)
-
         self.h5_file = h5py.File(h5_path, 'w')
->>>>>>> 14b20083
-
-        """
-<<<<<<< HEAD
-        Use this function to write data corresponding to a stack of scan images (most common)0
-        Returns
-        -------
-=======
+
+        """
         Setup the global parameters
         ---------------------------
         translator: Gywddion
@@ -277,7 +143,6 @@
         ----------
         file_path
         meas_grp
->>>>>>> 14b20083
 
         For more information on the .gwy file format visit the link below -
         http://gwyddion.net/documentation/user-guide-en/gwyfile-format.html
