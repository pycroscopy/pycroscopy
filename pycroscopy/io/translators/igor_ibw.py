--- conflicted
+++ resolved
@@ -14,11 +14,7 @@
 from ...core.io.translator import Translator, \
     generate_dummy_main_parms  # Because this class extends the abstract Translator class
 from ...core.io.write_utils import VALUES_DTYPE
-<<<<<<< HEAD
 from ...core.io.write_utils import build_ind_val_dsets, Dimension
-=======
-from ...core.io.write_utils import build_ind_val_dsets, AuxillaryDescriptor
->>>>>>> 0858547a
 from ...core.io.hdf_utils import get_h5_obj_refs, link_h5_objects_as_attrs
 from ...core.io.hdf_writer import HDFwriter  # Now the translator is responsible for writing the data.
 from ...core.io.virtual_data import VirtualGroup, \
@@ -62,10 +58,10 @@
 
         # Get the data to figure out if this is an image or a force curve
         images = ibw_wave.get('wData')
-        
+
         if images.shape[2] != len(chan_labels):
             chan_labels = chan_labels[1:] # for layer 0 null set errors in older AR software
-        
+
         if images.ndim == 3:  # Image stack
             if verbose:
                 print('Found image stack of size {}'.format(images.shape))
@@ -77,22 +73,12 @@
             images = images.transpose(2, 0, 1)  # now ordered as [chan, Y, X] image
             images = np.reshape(images, (images.shape[0], -1, 1))  # 3D [chan, Y*X points,1]
 
-<<<<<<< HEAD
             pos_desc = [Dimension('X', 'm', np.linspace(0, parm_dict['FastScanSize'], num_cols)),
                         Dimension('Y', 'm', np.linspace(0, parm_dict['SlowScanSize'], num_rows))]
             ds_pos_ind, ds_pos_val = build_ind_val_dsets(pos_desc, is_spectral=False, verbose=verbose)
 
             ds_spec_inds, ds_spec_vals = build_ind_val_dsets(Dimension('arb', 'a.u.', [1]), is_spectral=True,
                                                              verbose=verbose)
-=======
-            pos_desc = AuxillaryDescriptor([num_cols, num_rows], ['X', 'Y'], ['m', 'm'],
-                                           dim_step_sizes=[1.0 * parm_dict['FastScanSize'] / num_cols,
-                                                           1.0 * parm_dict['SlowScanSize'] / num_rows])
-            ds_pos_ind, ds_pos_val = build_ind_val_dsets(pos_desc, is_spectral=False, verbose=verbose)
-
-            spec_desc = AuxillaryDescriptor([1], ['arb'], ['a.u.'])
-            ds_spec_inds, ds_spec_vals = build_ind_val_dsets(spec_desc, is_spectral=True, verbose=verbose)
->>>>>>> 0858547a
 
         else:  # single force curve
             if verbose:
@@ -102,18 +88,10 @@
             images = np.atleast_3d(images)  # now [Z, chan, 1]
             images = images.transpose((1, 2, 0))  # [chan ,1, Z] force curve
 
-<<<<<<< HEAD
             ds_pos_ind, ds_pos_val = build_ind_val_dsets(Dimension('X', 'm', [1]), is_spectral=False, verbose=verbose)
 
             ds_spec_inds, ds_spec_vals = build_ind_val_dsets(Dimension('Z', 'm', np.arange(images.shape[2])),
                                                              is_spectral=True, verbose=verbose)
-=======
-            pos_desc = AuxillaryDescriptor([1], ['X'], ['m'], dim_step_sizes=[25E-9])
-            ds_pos_ind, ds_pos_val = build_ind_val_dsets(pos_desc, is_spectral=False, verbose=verbose)
-
-            spec_desc = AuxillaryDescriptor([images.shape[2]], ['Z'], ['m'])
-            ds_spec_inds, ds_spec_vals = build_ind_val_dsets(spec_desc, is_spectral=True, verbose=verbose)
->>>>>>> 0858547a
             # The data generated above varies linearly. Override.
             # For now, we'll shove the Z sensor data into the spectroscopic values.
 
