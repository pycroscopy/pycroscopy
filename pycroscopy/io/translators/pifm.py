--- conflicted
+++ resolved
@@ -357,14 +357,8 @@
                                                               self.params_dictionary['YPhysUnit'].replace('\xb5','u'),
                                                               np.array([float(descriptors[1])]))]
                 #write data to a channel in the measurement group
-<<<<<<< HEAD
                 spec_i_ch = create_indexed_group(self.h5_meas_grp, 'Spectrum_')
                 h5_raw = write_main_dataset(spec_i_ch,  # parent HDF5 group
-=======
-                spec_i_ch = usid.hdf_utils.create_indexed_group(self.h5_meas_grp, 'Spectrum_')
-                print(descriptors)
-                h5_raw = usid.hdf_utils.write_main_dataset(spec_i_ch,  # parent HDF5 group
->>>>>>> 1af121af
                                                            (1, len(self.spectra_spec_vals[spec_f])),  # shape of Main dataset
                                                            'Raw_Spectrum',
                                                            # Name of main dataset
