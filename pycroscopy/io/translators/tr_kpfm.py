--- conflicted
+++ resolved
@@ -205,17 +205,12 @@
         print('Spectrogram size: {}'.format(spectrogram_size))
 
         field_vec = np.array([0,1])
-        #print testg
+
         spec_dims = [Dimension ('Time', 's', time_vec),Dimension('Field', 'Binary', field_vec),
                      Dimension('Bias', 'V', excit_wfm)]
 
-<<<<<<< HEAD
-        pos_dims = [Dimension('Cols', 'm', np.arange(parm_dict['grid_num_cols'])),
-                    Dimension('Rows', 'm', np.arange(parm_dict['grid_num_rows']))]
-=======
         pos_dims = [Dimension('Cols', 'm', int(parm_dict['grid_num_cols'])),
                     Dimension('Rows', 'm', int(parm_dict['grid_num_nums']))]
->>>>>>> c644a91a
 
 
         self.raw_datasets = list()
