<<<<<<< HEAD
from . import be_odf
from . import be_odf_relaxation
from . import beps_ndf
from . import general_dynamic_mode
from . import gmode_iv
from . import gmode_line
from . import gmode_tune
from . import ndata
from . import tr_kpfm
from . import igor_ibw
from . import oneview
from . import ptychography
from . import sporc
from . import time_series
from . import df_utils
from . import beps_data_generator
from . import nanonis
from . import image

from .be_odf import BEodfTranslator
from .be_odf_relaxation import BEodfRelaxationTranslator
from .beps_ndf import BEPSndfTranslator
from .general_dynamic_mode import GDMTranslator
from .gmode_iv import GIVTranslator
from .gmode_line import GLineTranslator
from .gmode_tune import GTuneTranslator
from .igor_ibw import IgorIBWTranslator
from .ndata import NDataTranslator
from .tr_kpfm import TRKPFMTranslator
from .oneview import OneViewTranslator
from .ptychography import PtychographyTranslator
from .sporc import SporcTranslator
from .time_series import MovieTranslator
from .bruker_afm import BrukerAFMTranslator
from .beps_data_generator import FakeBEPSGenerator
from .labview_h5_patcher import LabViewH5Patcher
from .nanonis import NanonisTranslator
from .image import ImageTranslator
from .pifm import PiFMTranslator

__all__ = ['BEodfTranslator', 'BEPSndfTranslator', 'BEodfRelaxationTranslator',
           'GIVTranslator', 'GLineTranslator', 'GTuneTranslator', 'GDMTranslator', 'PtychographyTranslator',
           'SporcTranslator', 'MovieTranslator', 'IgorIBWTranslator',
           'OneViewTranslator', 'NDataTranslator', 'FakeBEPSGenerator',
           'LabViewH5Patcher', 'TRKPFMTranslator', 'BrukerAFMTranslator', 'ImageTranslator',
           'PiFMTranslator', 'NanonisTranslator']
=======
from . import be_odf
from . import be_odf_relaxation
from . import beps_ndf
from . import general_dynamic_mode
from . import gmode_iv
from . import gmode_line
from . import gmode_tune
from . import ndata
from . import tr_kpfm
from . import igor_ibw
from . import oneview
from . import image_stack
from . import sporc
from . import time_series
from . import df_utils
from . import beps_data_generator
from . import nanonis
from . import image

from .be_odf import BEodfTranslator
from .be_odf_relaxation import BEodfRelaxationTranslator
from .beps_ndf import BEPSndfTranslator
from .general_dynamic_mode import GDMTranslator
from .gmode_iv import GIVTranslator
from .gmode_line import GLineTranslator
from .gmode_tune import GTuneTranslator
from .igor_ibw import IgorIBWTranslator
from .ndata import NDataTranslator
from .tr_kpfm import TRKPFMTranslator
from .oneview import OneViewTranslator
from .image_stack import PtychographyTranslator
from .image_stack import ImageStackTranslator
from .sporc import SporcTranslator
from .time_series import MovieTranslator
from .bruker_afm import BrukerAFMTranslator
from .beps_data_generator import FakeBEPSGenerator
from .labview_h5_patcher import LabViewH5Patcher
from .nanonis import NanonisTranslator
from .image import ImageTranslator

__all__ = ['BEodfTranslator', 'BEPSndfTranslator', 'BEodfRelaxationTranslator',
           'GIVTranslator', 'GLineTranslator', 'GTuneTranslator', 'GDMTranslator',
           'SporcTranslator', 'MovieTranslator', 'IgorIBWTranslator',
           'OneViewTranslator', 'NDataTranslator', 'FakeBEPSGenerator', 'PtychographyTranslator',
           'LabViewH5Patcher', 'TRKPFMTranslator', 'BrukerAFMTranslator', 'ImageTranslator']
>>>>>>> 7480f993
<|MERGE_RESOLUTION|>--- conflicted
+++ resolved
@@ -1,51 +1,3 @@
-<<<<<<< HEAD
-from . import be_odf
-from . import be_odf_relaxation
-from . import beps_ndf
-from . import general_dynamic_mode
-from . import gmode_iv
-from . import gmode_line
-from . import gmode_tune
-from . import ndata
-from . import tr_kpfm
-from . import igor_ibw
-from . import oneview
-from . import ptychography
-from . import sporc
-from . import time_series
-from . import df_utils
-from . import beps_data_generator
-from . import nanonis
-from . import image
-
-from .be_odf import BEodfTranslator
-from .be_odf_relaxation import BEodfRelaxationTranslator
-from .beps_ndf import BEPSndfTranslator
-from .general_dynamic_mode import GDMTranslator
-from .gmode_iv import GIVTranslator
-from .gmode_line import GLineTranslator
-from .gmode_tune import GTuneTranslator
-from .igor_ibw import IgorIBWTranslator
-from .ndata import NDataTranslator
-from .tr_kpfm import TRKPFMTranslator
-from .oneview import OneViewTranslator
-from .ptychography import PtychographyTranslator
-from .sporc import SporcTranslator
-from .time_series import MovieTranslator
-from .bruker_afm import BrukerAFMTranslator
-from .beps_data_generator import FakeBEPSGenerator
-from .labview_h5_patcher import LabViewH5Patcher
-from .nanonis import NanonisTranslator
-from .image import ImageTranslator
-from .pifm import PiFMTranslator
-
-__all__ = ['BEodfTranslator', 'BEPSndfTranslator', 'BEodfRelaxationTranslator',
-           'GIVTranslator', 'GLineTranslator', 'GTuneTranslator', 'GDMTranslator', 'PtychographyTranslator',
-           'SporcTranslator', 'MovieTranslator', 'IgorIBWTranslator',
-           'OneViewTranslator', 'NDataTranslator', 'FakeBEPSGenerator',
-           'LabViewH5Patcher', 'TRKPFMTranslator', 'BrukerAFMTranslator', 'ImageTranslator',
-           'PiFMTranslator', 'NanonisTranslator']
-=======
 from . import be_odf
 from . import be_odf_relaxation
 from . import beps_ndf
@@ -64,6 +16,7 @@
 from . import beps_data_generator
 from . import nanonis
 from . import image
+from . import pifm
 
 from .be_odf import BEodfTranslator
 from .be_odf_relaxation import BEodfRelaxationTranslator
@@ -85,10 +38,11 @@
 from .labview_h5_patcher import LabViewH5Patcher
 from .nanonis import NanonisTranslator
 from .image import ImageTranslator
+from .pifm import PiFMTranslator
 
 __all__ = ['BEodfTranslator', 'BEPSndfTranslator', 'BEodfRelaxationTranslator',
            'GIVTranslator', 'GLineTranslator', 'GTuneTranslator', 'GDMTranslator',
            'SporcTranslator', 'MovieTranslator', 'IgorIBWTranslator',
            'OneViewTranslator', 'NDataTranslator', 'FakeBEPSGenerator', 'PtychographyTranslator',
-           'LabViewH5Patcher', 'TRKPFMTranslator', 'BrukerAFMTranslator', 'ImageTranslator']
->>>>>>> 7480f993
+           'LabViewH5Patcher', 'TRKPFMTranslator', 'BrukerAFMTranslator', 'ImageTranslator',
+           'PiFMTranslator', 'NanonisTranslator']