# -*- coding: utf-8 -*-
"""
Created on Tue Dec 15 11:10:37 2015

@author: Suhas Somnath
"""
import numpy as np

from .hdf_utils import getAuxData

<<<<<<< HEAD
__all__ = [
    'maxReadPixels', 'getActiveUDVSsteps', 'getDataIndicesForUDVSstep', 'getForExcitWfm',
    'getIndicesforPlotGroup', 'getSliceForExcWfm', 'generateTestSpectroscopicData', 'getSpecSliceForUDVSstep',
    'isSimpleDataset', 'reshapeToNsteps', 'reshapeToOneStep'
    ]

=======
>>>>>>> 430cae31

def maxReadPixels(max_memory, tot_pix, bins_per_step, bytes_per_bin=4):
    """
    Calculates the maximum number of pixels that can be loaded into the 
    specified memory size. This is particularly useful when applying a 
    (typically parallel) operation / processing on each pixel. 
    Example - Fitting response to a model.
    
    Parameters
    -------------
    max_memory : unsigned int
        Maximum memory (in bytes) that can be used. 
        For example 4 GB would be = 4*((2**10)**3) bytes
    tot_pix : unsigned int
        Total number of pixels in dataset
    bins_per_step : unsigned int
        Number of bins that will be read (can be portion of each pixel)
    bytes_per_bin : (Optional) unsigned int
        size of each bin - set to 4 bytes
    
    Returns
    -------
    max_pix : unsigned int
        Maximum number of pixels that will be loaded
    """
    # alternatively try .nbytes
    bytes_per_step = bins_per_step * bytes_per_bin
    max_pix = np.rint(max_memory / bytes_per_step)
    #print('Allowed to read {} of {} pixels'.format(max_pix,tot_pix))
    max_pix = max(1,min(tot_pix, max_pix))
    return np.uint(max_pix)

def getActiveUDVSsteps(h5_raw):
    """
    Returns all the active UDVS steps in the data
    
    Parameters
    ----------
    h5_raw : HDF5 dataset reference
        Reference to the raw data
        
    Returns
    -----------
    steps : 1D numpy array
        Active UDVS steps
    """
    udvs_step_vec = getAuxData(h5_raw, auxDataName =['UDVS_Indices'])[0].value
    return np.unique(udvs_step_vec)
    
def getSliceForExcWfm(h5_bin_wfm, excit_wfm):
    """
    Returns the indices that correspond to the given excitation waveform
    that can be used to slice the bin datasets
    * Developer note - Replace the first parameter with the Raw_Data dataset
    
    Parameters
    ----------------
    h5_bin_wfm : Reference to HDF5 dataset
        Bin Waveform Indices
    excit_wfm : integer
        excitation waveform / wave type
    
    Returns
    --------------
    slc : slice object
        Slice with the start and end indices
    """
    temp = np.where(h5_bin_wfm.value == excit_wfm)[0]
    return slice(temp[0],temp[-1]+1) # Need to add one additional index otherwise, the last index will be lost
    
def getDataIndicesForUDVSstep(h5_udvs_inds, udvs_step_index):
    """
    Returns the spectroscopic indices that correspond to the given udvs_step_index
    that can be used to slice the main data matrix.
    * Developer note - Replace the first parameter with the Raw_Data dataset
    
    Parameters
    -------------
    h5_udvs_inds : Reference to HDF5 dataset 
        UDVS_Indices dataset
    udvs_step_index : usigned int
        UDVS step index (base 0)
    
    Returns
    --------------
    ans : 1D numpy array 
        Spectroscopic indices
    """
    spec_ind_udvs_step_col = h5_udvs_inds[h5_udvs_inds.attrs.get('UDVS_Step')]
    return np.where(spec_ind_udvs_step_col == udvs_step_index)[0]
    
def getSpecSliceForUDVSstep(h5_udvs_inds, udvs_step_index):
    """
    Returns the spectroscopic indices that correspond to the given udvs_step_index
    that can be used to slice the main data matrix
    * Developer note - Replace the first parameter with the Raw_Data dataset
    
    Parameters
    -------------
    h5_udvs_inds : Reference to HDF5 dataset
        UDVS_Indices dataset
    udvs_step_index : unsigned int
        UDVS step index (base 0)
    
    Returns
    ----------
    slc : slice object
        Object containing the start and end indices
    """
    temp = np.where(h5_udvs_inds.value == udvs_step_index)[0]
    return slice(temp[0],temp[-1]+1) # Need to add one additional index otherwise, the last index will be lost
    

def getForExcitWfm(h5_main, h5_other, wave_type):
    """
    Slices the provided H5 dataset by the provided wave type. 
    Note that this is applicable to only certain H5 datasets such as the bin frequences, bin FFT etc.
    
    Parameters
    ----------
    h5_main : Reference to HDF5 dataset 
        Raw_Data dataset
    h5_other :Reference to HDF5 dataset 
        The dataset that needs to be sliced such as bin frequencies
    wave_type : unsigned int
        Excitation waveform type

    Returns
    ---------
    freq_vec : 1D numpy array
        data specific to specified excitation waveform
    """    
    h5_bin_wfm_type = getAuxData(h5_main, auxDataName=['Bin_Wfm_Type'])[0]
    inds = np.where(h5_bin_wfm_type.value == wave_type)[0]
    return h5_other[slice(inds[0],inds[-1]+1)]

    
def getIndicesforPlotGroup(h5_udvs_inds, ds_udvs, plt_grp_name):
    """
    For a provided plot group name in the udvs table, this function 
    returns the corresponding spectroscopic indices that can be used to index / slice the main data set
    and the data within the udvs table for the requested plot group
    * Developer note - Replace the first parameter with the Raw_Data dataset
        
    Parameters
    ------------
    h5_udvs_inds : Reference to HDF5 dataset
        containing the UDVS indices
    ds_udvs : Reference to HDF5 dataset 
        containing the UDVS table
    plt_grp_name : string 
        name of the plot group in the UDVS table
            
    Returns
    -----------
    step_bin_indices : 2D numpy array
        Indices arranged as [step, bin] in the spectroscopic_indices table
        This is useful for knowing the number of bins and steps in this plot group.
        We are allowed to assume that the number of bins does NOT change within the plot group
    oneD_indices : 1D numpy array
        spectroscopic indices corresponding to the requested plot group
    udvs_plt_grp_col : 1D numpy array
        data contained within the udvs table for the requested plot group        
    """
    
    # working on the UDVS table first:
    # getting the numpy array corresponding the requested plot group
    udvs_col_data = np.squeeze(ds_udvs[ds_udvs.attrs.get(plt_grp_name)])
    # All UDVS steps that are NOT part of the plot grop are empty cells in the table
    # and hence assume a nan value.
    # getting the udvs step indices that belong to this plot group:
    step_inds = np.where(np.isnan(udvs_col_data) == False)[0]    
    # Getting the values in that plot group that were non NAN
    udvs_plt_grp_col = udvs_col_data[step_inds]
    
    #---------------------------------
    
    # Now we use the udvs step indices calculated above to get 
    # the indices in the spectroscopic indices table
    spec_ind_udvs_step_col = h5_udvs_inds[h5_udvs_inds.attrs.get('UDVS_Step')]
    num_bins = len(np.where(spec_ind_udvs_step_col == step_inds[0])[0])
    # Stepehen says that we can assume that the number of bins will NOT change in a plot group
    step_bin_indices = np.zeros(shape=(len(step_inds),num_bins), dtype=int)

    for indx, step in enumerate(step_inds):
        step_bin_indices[indx,:] = np.where(spec_ind_udvs_step_col == step)[0]
    
    oneD_indices = step_bin_indices.reshape((step_bin_indices.shape[0]*step_bin_indices.shape[1]))
    return (step_bin_indices, oneD_indices, udvs_plt_grp_col)
    
def reshapeToOneStep(raw_mat, num_steps):
    """
    Reshapes provided data from (pos, step * bin) to (pos * step, bin). 
    This is useful when unraveling data for parallel processing.
    
    Parameters
    -------------
    raw_mat : 2D numpy array
        Data organized as (positions, step * bins)
    num_steps : unsigned int
        Number of spectroscopic steps per pixel (eg - UDVS steps)
        
    Returns
    --------------
    twoD : 2D numpy array
        Data rearranged as (positions * step, bin)
    """
    num_pos = raw_mat.shape[0]
    num_bins = int(raw_mat.shape[1]/num_steps)
    oneD = raw_mat
    oneD = oneD.reshape((num_bins * num_steps * num_pos))
    twoD = oneD.reshape((num_steps * num_pos, num_bins))
    return twoD
    
def reshapeToNsteps(raw_mat, num_steps):
    """
    Reshapes provided data from (positions * step, bin) to (positions, step * bin).  
    Use this to restructure data back to its original form after parallel computing 
    
    Parameters
    --------------
    raw_mat : 2D numpy array 
        Data organized as (positions * step, bin)
    num_steps : unsigned int
         Number of spectroscopic steps per pixel (eg - UDVS steps)
        
    Returns
    --------------- 
    twoD : 2D numpy array
        Data rearranged as (positions, step * bin)
    """
    num_bins = raw_mat.shape[1]
    num_pos = int(raw_mat.shape[0]/num_steps)
    oneD = raw_mat
    oneD = oneD.reshape(num_bins * num_steps * num_pos)
    twoD = oneD.reshape((num_pos, num_steps * num_bins)) 
    return twoD
    
def generateTestSpectroscopicData(num_bins=7, num_steps=3, num_pos=4):
    """
    Generates a (preferably small) test data set using the given parameters.
    Data is filled with indices (with base 1 for simplicity). 
    Use this for testing reshape operations etc.
    
    Parameters
    ----------
    num_bins : unsigned int (Optional. Default = 7)
        Number of bins
    num_steps : unsigned int (Optional. Default = 3)
        Number of spectroscopic steps  
    num_pos : unsigned int (Optional. Default = 4)
        Number of fictional positions
    
    Returns
    --------------
    full_data : 2D numpy array
        Data organized as [steps x bins, positions]
    """
    full_data = np.zeros((num_steps * num_bins, num_pos))
    for pos in xrange(num_pos):
        bin_count=0
        for step in xrange(num_steps):
            for bind in xrange(num_bins):
                full_data[bin_count,pos] = (pos+1)*100 + (step+1)*10 + (bind+1)
                bin_count+=1
    return full_data


def isSimpleDataset(h5_main, isBEPS=True):
    """
    This function figures out if a single number defines the bins for all UDVS steps
    In such cases (udvs_steps x bins, pos) can be reshaped to (bins, positions x steps)
    for (theoretically) faster computation, especially for large datasets

    Actually, things are a lot simpler. Only need to check if number of bins for all excitation waveforms are equal
    
    Parameters
    -------------
    h5_main : Reference to HDF5 dataset
        Raw_Data dataset
    isBEPS : Boolean (default = True)
        Whether or not this dataset is BEPS
        
    Returns
    ----------
    data_type : Boolean
        Whether or not this dataset can be unraveled / flattened
    """
    
    if isBEPS:
        if h5_main.parent.parent.attrs['VS_mode'] in ['DC modulation mode','AC modulation mode with time reversal','current mode','Relaxation']:
            # I am pretty sure that AC modulation also is simple
            return True
        else:
            # Could be user defined or some other kind I am not aware of
            # In many cases, some of these datasets could also potentially be simple datasets
            ds_udvs = getAuxData(h5_main, auxDataName=['UDVS'])[0]                
            excit_wfms = ds_udvs[ds_udvs.attrs.get('wave_mod')]
            wfm_types = np.unique(excit_wfms)
            if len(wfm_types) == 1:
                # BEPS with single excitation waveform
                print('Single BEPS excitation waveform')
                return True
            else:
                # Multiple waveform types here
                harm_types = np.unique(np.abs(wfm_types))
                if len(harm_types) != 1:
                    # eg - excitaiton waveforms 1, 2, 3 NOT -1, +1
                    return False
                # In this case a single excitation waveform with forward and reverse was used.
                h5_bin_wfm_type = getAuxData(h5_main, auxDataName=['Bin_Wfm_Type'])[0]
                # Now for each wfm type, count number of bins.
                wfm_bin_count = []
                for wfm in wfm_types:
                    wfm_bin_count.append(np.where(h5_bin_wfm_type.value == wfm)[0])
                wfm_lengths = np.unique(np.array(wfm_bin_count))
                if len(wfm_lengths) == 1:
                    # BEPS with multiple excitation waveforms but each excitation waveform has same number of bins
                    print('All BEPS excitation waves have same number of bins')
                    return True
            return False   
    else:
        # BE-Line
        return True


def isReshapable(h5_main, step_start_inds=None):
    """
    A BE dataset is said to be reshape-able if the number of bins per steps is constant. Even if the dataset contains
    multiple excitation waveforms (harmonics), We know that the measurement is always at the resonance peak, so the
    frequency vector should not change.

    Parameters
    ----------
    h5_main : h5py.Dataset object
        Reference to the main dataset
    step_start_inds : list or 1D array
        Indices that correspond to the start of each BE pulse / UDVS step

    Returns
    ---------
    reshapable : Boolean
        Whether or not the number of bins per step are constant in this dataset
    """
    if step_start_inds is None:
        h5_spec_inds = getAuxData(h5_main, auxDataName=['Spectroscopic_Indices'])[0]
        step_start_inds = np.where(h5_spec_inds[0] == 0)[0]
    # Adding the size of the main dataset as the last (virtual) step
    step_start_inds = np.hstack((step_start_inds, h5_main.shape[1]))
    num_bins = np.diff(step_start_inds)
    step_types = np.unique(num_bins)
    return len(step_types) == 1<|MERGE_RESOLUTION|>--- conflicted
+++ resolved
@@ -8,15 +8,12 @@
 
 from .hdf_utils import getAuxData
 
-<<<<<<< HEAD
 __all__ = [
     'maxReadPixels', 'getActiveUDVSsteps', 'getDataIndicesForUDVSstep', 'getForExcitWfm',
     'getIndicesforPlotGroup', 'getSliceForExcWfm', 'generateTestSpectroscopicData', 'getSpecSliceForUDVSstep',
     'isSimpleDataset', 'reshapeToNsteps', 'reshapeToOneStep'
     ]
 
-=======
->>>>>>> 430cae31
 
 def maxReadPixels(max_memory, tot_pix, bins_per_step, bytes_per_bin=4):
     """
