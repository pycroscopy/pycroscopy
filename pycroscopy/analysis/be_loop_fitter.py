# -*- coding: utf-8 -*-
"""
:class:`~pycroscopy.analysis.be_loop_fitter.BELoopFitter` that fits Simple
Harmonic Oscillator model data to a parametric model to describe hysteretic
switching in ferroelectric materials

Created on Thu Nov 20 11:48:53 2019

@author: Suhas Somnath, Chris R. Smith, Rama K. Vasudevan

"""

from __future__ import division, print_function, absolute_import, \
    unicode_literals
import joblib
import dask
import time
import numpy as np
from sklearn.cluster import KMeans
from scipy.optimize import least_squares
from scipy.cluster.hierarchy import linkage
from scipy.spatial.distance import pdist
from pyUSID.io.dtype_utils import stack_real_to_compound, \
    flatten_compound_to_real
from pyUSID.io.hdf_utils import get_unit_values, get_sort_order, \
    reshape_to_n_dims, get_attr, create_empty_dataset, create_results_group, \
    write_reduced_anc_dsets, write_simple_attrs, write_main_dataset
from pyUSID.processing.comp_utils import get_MPI, recommend_cpu_cores
from pyUSID.io.usi_data import USIDataset
from .utils.be_loop import projectLoop, fit_loop, generate_guess, \
    loop_fit_function, calc_switching_coef_vec, switching32
from ..processing.tree import ClusterTree
from .be_sho_fitter import sho32
<<<<<<< HEAD
from .fit_methods import BE_Fit_Methods
from .optimize import Optimize
from pyUSID.io.dtype_utils import flatten_compound_to_real, stack_real_to_compound
from pyUSID.io.hdf_utils import copy_region_refs, \
    get_sort_order, get_dimensionality, reshape_to_n_dims, reshape_from_n_dims, get_attr, \
    create_empty_dataset, create_results_group, write_reduced_anc_dsets, write_simple_attrs, write_main_dataset
from pyUSID import USIDataset
=======
from .fitter import Fitter
>>>>>>> 4bc7b269

'''
Custom dtypes for the datasets created during fitting.
'''
loop_metrics32 = np.dtype({'names': ['Area', 'Centroid x', 'Centroid y',
                                     'Rotation Angle [rad]', 'Offset'],
                           'formats': [np.float32, np.float32, np.float32,
                                       np.float32, np.float32]})

crit32 = np.dtype({'names': ['AIC_loop', 'BIC_loop', 'AIC_line', 'BIC_line'],
                   'formats': [np.float32, np.float32, np.float32,
                               np.float32]})

__field_names = ['a_0', 'a_1', 'a_2', 'a_3', 'a_4', 'b_0', 'b_1', 'b_2', 'b_3',
                 'R2 Criterion']
loop_fit32 = np.dtype({'names': __field_names,
                       'formats': [np.float32 for name in __field_names]})


class BELoopFitter(Fitter):
    """
    A class that fits Simple Harmonic Oscillator model data to a 9-parameter
    model to describe hysteretic switching in
    ferroelectric materials

    Notes
    -----
    Quantitative mapping of switching behavior in piezoresponse force microscopy, Stephen Jesse, Ho Nyung Lee,
    and Sergei V. Kalinin, Review of Scientific Instruments 77, 073702 (2006); doi: http://dx.doi.org/10.1063/1.2214699

    """

    def __init__(self, h5_main, be_data_type, vs_mode, vs_cycle_frac,
                 **kwargs):
        """

        Parameters
        ----------
        h5_main : h5py.Dataset
            The dataset over which the analysis will be performed. This dataset
            should be linked to the spectroscopic indices and values, and position
            indices and values datasets.
        data_type : str
            Type of data. This is an attribute written to the HDF5 file at the
            root level by either the translator or the acquisition software.
            Accepted values are: 'BEPSData' and 'cKPFMData'
            Default - this function will attempt to extract this metadata from the
            HDF5 file
        vs_mode: str
            Type of measurement. Accepted values are:
             'AC modulation mode with time reversal' or 'DC modulation mode'
             This is an attribute embedded under the "Measurement" group with the
             following key: 'VS_mode'. Default - this function will attempt to
             extract this metadata from the HDF5 file
        vs_cycle_frac : str
            Fraction of the bi-polar triangle waveform for voltage spectroscopy
            used in this experiment
        h5_target_group : h5py.Group, optional. Default = None
            Location where to look for existing results and to place newly
            computed results. Use this kwarg if the results need to be written
            to a different HDF5 file. By default, this value is set to the
            parent group containing `h5_main`
        kwargs : passed onto pyUSID.Process
        """

        super(BELoopFitter, self).__init__(h5_main, "Loop_Fit",
                                           variables=None, **kwargs)

        # This will be reset h5_main to this value before guess / fit
        # Some simple way to guard against failure
        self.__h5_main_orig = USIDataset(h5_main)

        self.parms_dict = None

        self._check_validity(h5_main, be_data_type, vs_mode, vs_cycle_frac)

        # Instead of the variables kwarg to the Fitter. Do check here:
        if 'DC_Offset' in self.h5_main.spec_dim_labels:
            self._fit_dim_name = 'DC_Offset'
        elif 'write_bias' in self.h5_main.spec_dim_labels:
            self._fit_dim_name = 'write_bias'
        else:
            raise ValueError('Neither "DC_Offset", nor "write_bias" were '
                             'spectroscopic dimension in the provided dataset '
                             'which has dimensions: {}'
                             '.'.format(self.h5_main.spec_dim_labels))

        if 'FORC' in self.h5_main.spec_dim_labels:
            self._forc_dim_name = 'FORC'
        else:
            self._forc_dim_name = 'FORC_Cycle'

        # accounting for memory copies
        self._max_raw_pos_per_read = self._max_pos_per_read

        # Declaring attributes here for PEP8 cleanliness
        self.h5_projected_loops = None
        self.h5_loop_metrics = None
        self._met_spec_inds = None
        self._write_results_chunk = None

    @staticmethod
    def _check_validity(h5_main, data_type, vs_mode, vs_cycle_frac):
        """
        Checks whether or not the provided object can be analyzed by this class

        Parameters
        ----------
        h5_main : h5py.Dataset instance
            The dataset containing the SHO Fit (not necessarily the dataset
            directly resulting from SHO fit)
            over which the loop projection, guess, and fit will be performed.
        data_type : str
            Type of data. This is an attribute written to the HDF5 file at the
            root level by either the translator or the acquisition software.
            Accepted values are: 'BEPSData' and 'cKPFMData'
            Default - this function will attempt to extract this metadata from the
            HDF5 file
        vs_mode: str
            Type of measurement. Accepted values are:
             'AC modulation mode with time reversal' or 'DC modulation mode'
             This is an attribute embedded under the "Measurement" group with the
             following key: 'VS_mode'. Default - this function will attempt to
             extract this metadata from the HDF5 file
        vs_cycle_frac : str
            Fraction of the bi-polar triangle waveform for voltage spectroscopy
            used in this experiment
        """
        if h5_main.dtype != sho32:
            raise TypeError('Provided dataset is not a SHO results dataset.')

        if data_type == 'BEPSData':
            if vs_mode not in ['DC modulation mode', 'current mode']:
                raise ValueError('Provided dataset has a mode: "' + vs_mode +
                                 '" is not a "DC modulation" or "current mode"'
                                 ' BEPS dataset')
            elif vs_cycle_frac != 'full':
                raise ValueError('Provided dataset does not have full cycles')

        elif data_type == 'cKPFMData':
            if vs_mode != 'cKPFM':
                raise ValueError('Provided dataset has an unsupported VS_mode:'
                                 ' "' + vs_mode + '"')
        else:
            raise NotImplementedError('Loop fitting not supported for Band '
                                      'Excitation experiment type: {}'
                                      ''.format(data_type))

    def _create_projection_datasets(self):
        """
        Creates the Loop projection and metrics HDF5 dataset & results group
        """

        # Which row in the spec datasets is DC offset?
        _fit_spec_index = self.h5_main.spec_dim_labels.index(
            self._fit_dim_name)

        # TODO: Unkown usage of variable. Waste either way
        # self._fit_offset_index = 1 + _fit_spec_index

        # Calculate the number of loops per position
        cycle_start_inds = np.argwhere(
            self.h5_main.h5_spec_inds[_fit_spec_index, :] == 0).flatten()
        tot_cycles = cycle_start_inds.size
        if self.verbose and self.mpi_rank == 0:
            print('Found {} cycles starting at indices: {}'.format(tot_cycles,
                                                                   cycle_start_inds))

        # Make the results group
        self.h5_results_grp = create_results_group(self.h5_main,
                                                   self.process_name,
                                                   h5_parent_group=self._h5_target_group)

        write_simple_attrs(self.h5_results_grp, self.parms_dict)

        # If writing to a new HDF5 file:
        # Add back the data_type attribute - still being used in the visualizer
        if self.h5_results_grp.file != self.h5_main.file:
            write_simple_attrs(self.h5_results_grp.file,
                               {'data_type': get_attr(self.h5_main.file,
                                                      'data_type')})

        # Write datasets
        self.h5_projected_loops = create_empty_dataset(self.h5_main,
                                                       np.float32,
                                                       'Projected_Loops',
                                                       h5_group=self.h5_results_grp)

        h5_loop_met_spec_inds, h5_loop_met_spec_vals = write_reduced_anc_dsets(
            self.h5_results_grp, self.h5_main.h5_spec_inds,
            self.h5_main.h5_spec_vals, self._fit_dim_name,
            basename='Loop_Metrics', verbose=False)

        self.h5_loop_metrics = write_main_dataset(self.h5_results_grp,
                                                  (self.h5_main.shape[0], tot_cycles), 'Loop_Metrics',
                                                  'Metrics', 'compound', None,
                                                  None, dtype=loop_metrics32,
                                                  h5_pos_inds=self.h5_main.h5_pos_inds,
                                                  h5_pos_vals=self.h5_main.h5_pos_vals,
                                                  h5_spec_inds=h5_loop_met_spec_inds,
                                                  h5_spec_vals=h5_loop_met_spec_vals)

        # Copy region reference:
        # copy_region_refs(self.h5_main, self.h5_projected_loops)
        # copy_region_refs(self.h5_main, self.h5_loop_metrics)

        self.h5_main.file.flush()
        self._met_spec_inds = self.h5_loop_metrics.h5_spec_inds

        if self.verbose and self.mpi_rank == 0:
            print('Finished creating Guess dataset')

    def _create_guess_datasets(self):
        """
        Creates the HDF5 Guess dataset
        """
        self._create_projection_datasets()

        self._h5_guess = create_empty_dataset(self.h5_loop_metrics, loop_fit32,
                                             'Guess')

        self._h5_guess = USIDataset(self._h5_guess)

        write_simple_attrs(self.h5_results_grp, self.parms_dict)

        self.h5_main.file.flush()

    def _create_fit_datasets(self):
        """
        Creates the HDF5 Fit dataset
        """

        if self._h5_guess is None:
            raise ValueError('Need to guess before fitting!')

        self._h5_fit = create_empty_dataset(self._h5_guess, loop_fit32, 'Fit')
        self._h5_fit = USIDataset(self._h5_fit)

        write_simple_attrs(self.h5_results_grp, self.parms_dict)

        self.h5_main.file.flush()

    def _read_data_chunk(self):
        """
        Get the next chunk of SHO data (in the case of Guess) or Projected
        loops (in the case of Fit)

        Notes
        -----
        self.data contains data for N pixels.
        The challenge is that this may contain M FORC cycles
        Each FORC cycle needs its own V DC vector
        So, we can't blindly use the inherited unit_compute.
        Our variables now are Position, Vdc, FORC, all others

        We want M lists of [VDC x all other variables]

        The challenge is that VDC and FORC are inner dimensions -
        neither the fastest nor the slowest (guaranteed)
        """

        # The Process class should take care of all the basic reading
        super(BELoopFitter, self)._read_data_chunk()

        if self.data is None:
            # Nothing we can do at this point
            return

        if self.verbose and self.mpi_rank == 0:
            print('BELoopFitter got data chunk of shape {} from Fitter'
                  '.'.format(self.data.shape))

        spec_dim_order_s2f = get_sort_order(self.h5_main.h5_spec_inds)[::-1]

        self._dim_labels_s2f = list(['Positions']) + list(
            np.array(self.h5_main.spec_dim_labels)[spec_dim_order_s2f])

        self._num_forcs = int(
            any([targ in self.h5_main.spec_dim_labels for targ in
                 ['FORC', 'FORC_Cycle']]))

        order_to_s2f = [0] + list(1 + spec_dim_order_s2f)
        if self.verbose and self.mpi_rank == 0:
            print('Order for reshaping to S2F: {}'.format(order_to_s2f))

        if self.verbose and self.mpi_rank == 0:
            print(self._dim_labels_s2f, order_to_s2f)

        if self._num_forcs:
            forc_pos = self.h5_main.spec_dim_labels.index(self._forc_dim_name)
            self._num_forcs = self.h5_main.spec_dim_sizes[forc_pos]

        if self.verbose and self.mpi_rank == 0:
            print('Num FORCS: {}'.format(self._num_forcs))

        all_but_forc_rows = []
        for ind, dim_name in enumerate(self.h5_main.spec_dim_labels):
            if dim_name not in ['FORC', 'FORC_Cycle', 'FORC_repeat']:
                all_but_forc_rows.append(ind)

        if self.verbose and self.mpi_rank == 0:
            print('All but FORC rows: {}'.format(all_but_forc_rows))

        dc_mats = []

        forc_mats = []

        num_reps = 1 if self._num_forcs == 0 else self._num_forcs
        for forc_ind in range(num_reps):
            if self.verbose and self.mpi_rank == 0:
                print('\nWorking on FORC #{}'.format(forc_ind))

            if self._num_forcs:
                this_forc_spec_inds = \
                    np.where(self.h5_main.h5_spec_inds[forc_pos] == forc_ind)[
                        0]
            else:
                this_forc_spec_inds = np.ones(
                    shape=self.h5_main.h5_spec_inds.shape[1], dtype=np.bool)

            if self._num_forcs:
                this_forc_dc_vec = get_unit_values(
                    self.h5_main.h5_spec_inds[all_but_forc_rows][:,
                    this_forc_spec_inds],
                    self.h5_main.h5_spec_vals[all_but_forc_rows][:,
                    this_forc_spec_inds],
                    all_dim_names=list(np.array(self.h5_main.spec_dim_labels)[
                                           all_but_forc_rows]),
                    dim_names=self._fit_dim_name)
            else:
                this_forc_dc_vec = get_unit_values(self.h5_main.h5_spec_inds,
                                                   self.h5_main.h5_spec_vals,
                                                   dim_names=self._fit_dim_name)
            this_forc_dc_vec = this_forc_dc_vec[self._fit_dim_name]
            dc_mats.append(this_forc_dc_vec)

            this_forc_2d = self.data[:, this_forc_spec_inds]
            if self.verbose and self.mpi_rank == 0:
                print('2D slice shape for this FORC: {}'.format(this_forc_2d.shape))

            this_forc_nd, success = reshape_to_n_dims(this_forc_2d,
                                                      h5_pos=None,
                                                      h5_spec=self.h5_main.h5_spec_inds[
                                                              :,
                                                              this_forc_spec_inds])

            if success != True:
                raise ValueError('Unable to reshape data to N dimensions')

            if self.verbose and self.mpi_rank == 0:
                print(this_forc_nd.shape)

            this_forc_nd_s2f = this_forc_nd.transpose(
                order_to_s2f).squeeze()  # squeeze out FORC
            dim_names_s2f = self._dim_labels_s2f.copy()
            if self._num_forcs > 0:
                dim_names_s2f.remove(
                    self._forc_dim_name)
                # because it was never there in the first place.
            if self.verbose and self.mpi_rank == 0:
                print('Reordered to S2F: {}, {}'.format(this_forc_nd_s2f.shape,
                                                        dim_names_s2f))

            rest_dc_order = list(range(len(dim_names_s2f)))
            _dc_ind = dim_names_s2f.index(self._fit_dim_name)
            rest_dc_order.remove(_dc_ind)
            rest_dc_order = rest_dc_order + [_dc_ind]
            if self.verbose and self.mpi_rank == 0:
                print('Transpose for reordering to rest, DC: {}'
                      ''.format(rest_dc_order))

            rest_dc_nd = this_forc_nd_s2f.transpose(rest_dc_order)
            rest_dc_names = list(np.array(dim_names_s2f)[rest_dc_order])

            self._pre_flattening_shape = list(rest_dc_nd.shape)
            self._pre_flattening_dim_name_order = list(rest_dc_names)

            if self.verbose and self.mpi_rank == 0:
                print('After reodering: {}, {}'.format(rest_dc_nd.shape,
                                                       rest_dc_names))

            dc_rest_2d = rest_dc_nd.reshape(np.prod(rest_dc_nd.shape[:-1]),
                                            np.prod(rest_dc_nd.shape[-1]))

            if self.verbose and self.mpi_rank == 0:
                print('Shape after flattening to 2D: {}'
                      ''.format(dc_rest_2d.shape))

            forc_mats.append(dc_rest_2d)

        self.data = forc_mats, dc_mats

        if self.verbose and self.mpi_rank == 0:
            print('self.data loaded')

    def _read_guess_chunk(self):
        """
        Returns a chunk of guess dataset corresponding to the main dataset.

        Notes
        -----
        Use the same strategy as that used for reading the raw data.
        The technique is slightly simplified since the end result
        per FORC cycle is just a 1D array of loop metrics.
        However, this compound dataset needs to be converted to float
        in order to send to scipy.optimize.least_squares
        """
        # The Fitter class should take care of all the basic reading
        super(BELoopFitter, self)._read_guess_chunk()

        if self.verbose and self.mpi_rank == 0:
            print('_read_guess_chunk got guess of shape: {} from super'
                  '.'.format(self._guess.shape))

        spec_dim_order_s2f = get_sort_order(self._h5_guess.h5_spec_inds)[::-1]

        order_to_s2f = [0] + list(1 + spec_dim_order_s2f)
        if self.verbose and self.mpi_rank == 0:
            print('Order for reshaping to S2F: {}'.format(order_to_s2f))

        dim_labels_s2f = list(['Positions']) + list(
            np.array(self._h5_guess.spec_dim_labels)[spec_dim_order_s2f])

        if self.verbose and self.mpi_rank == 0:
            print(dim_labels_s2f, order_to_s2f)

<<<<<<< HEAD
        h5_loop_met_spec_inds, h5_loop_met_spec_vals = write_reduced_anc_dsets(self._h5_group, self._sho_spec_inds,
                                                                                self._sho_spec_vals, self._fit_dim_name,
                                                                                basename='Loop_Metrics')
=======
        num_forcs = int(any([targ in self._h5_guess.spec_dim_labels for targ in
                             ['FORC', 'FORC_Cycle']]))
        if num_forcs:
            forc_pos = self._h5_guess.spec_dim_labels.index(self._forc_dim_name)
            num_forcs = self._h5_guess.spec_dim_sizes[forc_pos]
>>>>>>> 4bc7b269

        if self.verbose and self.mpi_rank == 0:
            print('Num FORCS: {}'.format(num_forcs))

        all_but_forc_rows = []
        for ind, dim_name in enumerate(self._h5_guess.spec_dim_labels):
            if dim_name not in ['FORC', 'FORC_Cycle', 'FORC_repeat']:
                all_but_forc_rows.append(ind)

        if self.verbose and self.mpi_rank == 0:
            print('All but FORC rows: {}'.format(all_but_forc_rows))

        forc_mats = []

        num_reps = 1 if num_forcs == 0 else num_forcs
        for forc_ind in range(num_reps):
            if self.verbose and self.mpi_rank == 0:
                print('\nWorking on FORC #{}'.format(forc_ind))
            if num_forcs:
                this_forc_spec_inds = \
                np.where(self._h5_guess.h5_spec_inds[forc_pos] == forc_ind)[0]
            else:
                this_forc_spec_inds = np.ones(
                    shape=self._h5_guess.h5_spec_inds.shape[1], dtype=np.bool)

            this_forc_2d = self._guess[:, this_forc_spec_inds]
            if self.verbose and self.mpi_rank == 0:
                print('2D slice shape for this FORC: {}'.format(this_forc_2d.shape))

            this_forc_nd, success = reshape_to_n_dims(this_forc_2d,
                                                      h5_pos=None,
                                                      h5_spec=self._h5_guess.h5_spec_inds[
                                                              :,
                                                              this_forc_spec_inds])

            if success != True:
                raise ValueError('Unable to reshape 2D guess to N dimensions')

            if self.verbose and self.mpi_rank == 0:
                print('N dimensional shape for this FORC: {}'.format(this_forc_nd.shape))

            this_forc_nd_s2f = this_forc_nd.transpose(
                order_to_s2f).squeeze()  # squeeze out FORC
            dim_names_s2f = dim_labels_s2f.copy()
            if num_forcs > 0:
                dim_names_s2f.remove(self._forc_dim_name)
                # because it was never there in the first place.
            if self.verbose and self.mpi_rank == 0:
                print('Reordered to S2F: {}, {}'.format(this_forc_nd_s2f.shape,
                                                        dim_names_s2f))

            dc_rest_2d = this_forc_nd_s2f.ravel()
            if self.verbose and self.mpi_rank == 0:
                print('Shape after raveling: {}'.format(dc_rest_2d.shape))

            # Scipy will not understand compound values. Flatten.
            # Ignore the R2 error
            # TODO: avoid memory copies!
            float_mat = np.zeros(shape=list(dc_rest_2d.shape) +
                                       [len(loop_fit32.names)-1],
                                 dtype=np.float32)
            if self.verbose and self.mpi_rank == 0:
                print('Created empty float matrix of shape: {}'
                      '.'.format(float_mat.shape))
            for ind, field_name in enumerate(loop_fit32.names[:-1]):
                float_mat[..., ind] = dc_rest_2d[field_name]

            if self.verbose and self.mpi_rank == 0:
                print('Shape after flattening to float: {}'
                      '.'.format(float_mat.shape))

            forc_mats.append(float_mat)

        self._guess = np.array(forc_mats)
        if self.verbose and self.mpi_rank == 0:
            print('Flattened Guesses to shape: {} and dtype:'
                  '.'.format(self._guess.shape, self._guess.dtype))

    @staticmethod
    def _project_loop(sho_response, dc_offset):
        """
        Projects a provided piezoelectric hysteresis loop

        Parameters
        ----------
        sho_response : numpy.ndarray
            Compound valued array with the SHO response for a single loop
        dc_offset : numpy.ndarray
            DC offset corresponding to the provided loop

        Returns
        -------
        projected_loop : numpy.ndarray
            Projected loop
        ancillary : numpy.ndarray
            Metrics for the loop projection
        """
        # projected_loop = np.zeros(shape=sho_response.shape, dtype=np.float32)
        ancillary = np.zeros(shape=1, dtype=loop_metrics32)

        pix_dict = projectLoop(np.squeeze(dc_offset),
                               sho_response['Amplitude [V]'],
                               sho_response['Phase [rad]'])

        projected_loop = pix_dict['Projected Loop']
        ancillary['Rotation Angle [rad]'] = pix_dict['Rotation Matrix'][0]
        ancillary['Offset'] = pix_dict['Rotation Matrix'][1]
        ancillary['Area'] = pix_dict['Geometric Area']
        ancillary['Centroid x'] = pix_dict['Centroid'][0]
        ancillary['Centroid y'] = pix_dict['Centroid'][1]

        return projected_loop, ancillary

    @staticmethod
    def __compute_batches(data_mat_list, ref_vec_list, map_func, req_cores,
                          verbose=False):
        """
        Maps the provided function onto the sets of data and their
        corresponding reference vector. This function is almost identical and
        is based on pyUSID.processing.comp_utils.parallel_compute. Except,
        this function allows the data and reference vectors to be specified
        as a list of arrays as opposed to limiting to a single reference vector
        as in the case of parallel_compute()

        Parameters
        ----------
        data_mat_list : list
            List of numpy.ndarray objects
        ref_vec_list : list
            List of numpy.ndarray objects
        map_func : callable
            Function that the data matrices will be mapped to
        req_cores : uint
            Number of CPU cores to use for the computation
        verbose : bool, optional. Default = False
            Whether or not to print logs for debugging

        Returns
        -------
        list
            List of values returned by map_func when applied to the provided
            data
        """
        MPI = get_MPI()
        if MPI is not None:
            rank = MPI.COMM_WORLD.Get_rank()
            cores = 1
        else:
            rank = 0
            cores = req_cores

        if verbose:
            print(
                'Rank {} starting computation on {} cores (requested {} '
                'cores)'.format(rank, cores, req_cores))

        if cores > 1:
            values = []
            for loops_2d, curr_vdc in zip(data_mat_list, ref_vec_list):
                values += [joblib.delayed(map_func)(x, [curr_vdc])
                           for x
                           in loops_2d]
            results = joblib.Parallel(n_jobs=cores)(values)

            # Finished reading the entire data set
            if verbose:
                print('Rank {} finished parallel computation'.format(rank))

        else:
            if verbose:
                print("Rank {} computing serially ...".format(rank))
            # List comprehension vs map vs for loop?
            # https://stackoverflow.com/questions/1247486/python-list-comprehension-vs-map
            results = []
            for loops_2d, curr_vdc in zip(data_mat_list, ref_vec_list):
                results += [map_func(vector, curr_vdc) for vector in
                            loops_2d]

            if verbose:
                print('Rank {} finished serial computation'.format(rank))

        return results

    def _unit_compute_guess(self):
        """
        Performs loop projection followed by clustering-based guess for
        the self.data loaded into memory.

        In the end self._results is a tuple containing the projected loops,
        loop metrics, and the guess parameters ready to be written to HDF5
        """
        if self.verbose and self.mpi_rank == 0:
            print("Rank {} at _unit_compute_guess".format(self.mpi_rank))

        resp_2d_list, dc_vec_list = self.data

        if self.verbose and self.mpi_rank == 0:
            print('Unit computation found {} FORC datasets with {} '
                  'corresponding DC vectors'.format(len(resp_2d_list),
                                                    len(dc_vec_list)))
            print('First dataset of shape: {}'.format(resp_2d_list[0].shape))

        results = self.__compute_batches(resp_2d_list, dc_vec_list,
                                         self._project_loop, self._cores,
                                         verbose=self.verbose)

        # Step 1: unzip the two components in results into separate arrays
        if self.verbose and self.mpi_rank == 0:
            print('Unzipping loop projection results')
        loop_mets = np.zeros(shape=len(results), dtype=loop_metrics32)
        proj_loops = np.zeros(shape=(len(results), self.data[0][0].shape[1]),
                              dtype=np.float32)

        if self.verbose and self.mpi_rank == 0:
            print(
                'Prepared empty arrays for loop metrics of shape: {} and '
                'projected loops of shape: {}.'
                ''.format(loop_mets.shape, proj_loops.shape))

        for ind in range(len(results)):
            proj_loops[ind] = results[ind][0]
            loop_mets[ind] = results[ind][1]

        # NOW do the guess:
        proj_forc = proj_loops.reshape((len(dc_vec_list),
                                        len(results) // len(dc_vec_list),
                                        proj_loops.shape[-1]))

        if self.verbose and self.mpi_rank == 0:
            print('Reshaped projected loops from {} to: {}'.format(
                proj_loops.shape, proj_forc.shape))

        # Convert forc dimension to a list
        if self.verbose and self.mpi_rank == 0:
            print('Going to compute guesses now')

        all_guesses = []

        for proj_loops_this_forc, curr_vdc in zip(proj_forc, dc_vec_list):
            # this works on batches and not individual loops
            # Cannot be done in parallel
            this_guesses = guess_loops_hierarchically(curr_vdc,
                                                      proj_loops_this_forc)
            all_guesses.append(this_guesses)

        self._results = proj_loops, loop_mets, np.array(all_guesses)

    def set_up_guess(self, h5_partial_guess=None):
        """
        Performs necessary book-keeping before do_guess can be called.
        Also remaps data reading, computation, writing functions to those
        specific to Guess

        Parameters
        ----------
        h5_partial_guess: h5py.Dataset or pyUSID.io.USIDataset, optional
            HDF5 dataset containing partial Guess. Not implemented
        """
        self.h5_main = self.__h5_main_orig
        self.parms_dict = {'projection_method': 'pycroscopy BE loop model',
                           'guess_method': "pycroscopy Cluster Tree"}

        # ask super to take care of the rest, which is a standardized operation
        super(BELoopFitter, self).set_up_guess(h5_partial_guess=h5_partial_guess)

        self._max_pos_per_read = self._max_raw_pos_per_read // 1.5

        self._unit_computation = self._unit_compute_guess
        self.compute = self.do_guess
        self._write_results_chunk = self._write_guess_chunk

    def set_up_fit(self, h5_partial_fit=None, h5_guess=None, ):
        """
        Performs necessary book-keeping before do_fit can be called.
        Also remaps data reading, computation, writing functions to those
        specific to Fit

        Parameters
        ----------
        h5_partial_fit: h5py.Dataset or pyUSID.io.USIDataset, optional
            HDF5 dataset containing partial Fit. Not implemented
        h5_guess: h5py.Dataset or pyUSID.io.USIDataset, optional
            HDF5 dataset containing completed Guess. Not implemented
        """
        self.h5_main = self.__h5_main_orig
        self.parms_dict = {'fit_method': 'pycroscopy functional'}

        # ask super to take care of the rest, which is a standardized operation
        super(BELoopFitter, self).set_up_fit(h5_partial_fit=h5_partial_fit,
                                             h5_guess=h5_guess)

        self._max_pos_per_read = self._max_raw_pos_per_read // 1.5

        self._unit_computation = self._unit_compute_fit
        self.compute = self.do_fit
        self._write_results_chunk = self._write_fit_chunk

    def _get_existing_datasets(self):
        """
        The purpose of this function is to allow processes to resume from partly computed results
        Start with self.h5_results_grp
        """
        super(BELoopFitter, self)._get_existing_datasets()
        self.h5_projected_loops = self.h5_results_grp['Projected_Loops']
        self.h5_loop_metrics = self.h5_results_grp['Loop_Metrics']
        try:
            _ = self.h5_results_grp['Guess_Loop_Parameters']
        except KeyError:
            _ = self.extract_loop_parameters(self._h5_guess)
        try:
            # This has already been done by super
            _ = self.h5_results_grp['Fit']
            try:
                _ = self.h5_results_grp['Fit_Loop_Parameters']
            except KeyError:
                _ = self.extract_loop_parameters(self._h5_fit)
        except KeyError:
            pass

    def do_fit(self, override=False,):
        """
        Computes the Fit

        Parameters
        ----------
        override : bool, optional
            If True, computes a fresh guess even if existing Fit was found
            Else, returns existing Fit dataset. Default = False

        Returns
        -------
        USIDataset
            HDF5 dataset with the Fit computed
        """

        """
        This is REALLY ugly but needs to be done because projection, guess,
        and fit work in such a unique manner. At the same time, this complexity
        needs to be invisible to the end-user
        """
        # Manually setting this variable because this is not set if resuming
        # an older computation
        self.h5_projected_loops = USIDataset(self.h5_results_grp['Projected_Loops'])

        # raw data is actually projected loops not raw SHO data
        self.h5_main = self.h5_projected_loops

        # TODO: h5_main swap is not resilient against failure of do_fit()
        temp = super(BELoopFitter, self).do_fit(override=override)

        # Reset h5_main so that this swap is invisible to the user
        self.h5_main = self.__h5_main_orig

        # Extract material properties from loop coefficients
        _ = self.extract_loop_parameters(temp)

        return temp

    def _unit_compute_fit(self):
        """
        Performs least-squares fitting on self.data using self.guess for
        initial conditions.
        Results of the computation are captured in self._results
        """

        obj_func = _be_loop_err
        opt_func = least_squares
        solver_options = {'jac': 'cs'}

        resp_2d_list, dc_vec_list = self.data

        # At this point data has been read in. Read in the guess as well:
        self._read_guess_chunk()

        if self.mpi_size == 1:
            if self.verbose:
                print('Using Dask for parallel computation')
            opt_func = dask.delayed(opt_func)
        else:
            if self.verbose:
                print('Rank {} using serial computation'.format(self.mpi_rank))

        t0 = time.time()

        self._results = list()
        for dc_vec, loops_2d, guess_parms in zip(dc_vec_list, resp_2d_list,
                                                 self._guess):
            '''
            Shift the loops and vdc vector
            '''
            shift_ind, vdc_shifted = shift_vdc(dc_vec)
            loops_2d_shifted = np.roll(loops_2d, shift_ind, axis=1)

            if self.verbose and self.mpi_rank == 0:
                print('Computing on set: DC: {}<{}>, loops: {}<{}>, Guess: {}<{}>'.format(
                        vdc_shifted.shape, vdc_shifted.dtype,
                        loops_2d_shifted.shape, loops_2d_shifted.dtype,
                        guess_parms.shape, guess_parms.dtype))

            for loop_resp, loop_guess in zip(loops_2d_shifted, guess_parms):
                curr_results = opt_func(obj_func, loop_guess,
                                             args=[loop_resp, vdc_shifted],
                                             **solver_options)
                self._results.append(curr_results)

        t1 = time.time()

        if self.mpi_size == 1:
            if self.verbose and self.mpi_rank == 0:
                print('Now computing delayed tasks:')

            self._results = dask.compute(self._results, scheduler='processes')[0]

            t2 = time.time()

            if self.verbose and self.mpi_rank == 0:
                print('Dask Setup time: {} sec. Compute time: {} sec'.format(t1- t0, t2 - t1))
        else:
            if self.verbose:
                print('Rank {}: Serial compute time: {} sec'.format(self.mpi_rank, t1 - t0))

    @staticmethod
    def extract_loop_parameters(h5_loop_fit, nuc_threshold=0.03):
        """
        Method to extract a set of physical loop parameters from a dataset of fit parameters
        Parameters
        ----------
        h5_loop_fit : h5py.Dataset
            Dataset of loop fit parameters
        nuc_threshold : float
            Nucleation threshold to use in calculation physical parameters
        Returns
        -------
        h5_loop_parm : h5py.Dataset
            Dataset of physical parameters
        """
        dset_name = h5_loop_fit.name.split('/')[-1] + '_Loop_Parameters'
        h5_loop_parameters = create_empty_dataset(h5_loop_fit,
                                                  dtype=switching32,
                                                  dset_name=dset_name,
                                                  new_attrs={
                                                      'nuc_threshold': nuc_threshold})

        loop_coef_vec = flatten_compound_to_real(
            np.reshape(h5_loop_fit, [-1, 1]))
        switching_coef_vec = calc_switching_coef_vec(loop_coef_vec,
                                                     nuc_threshold)

        h5_loop_parameters[:, :] = switching_coef_vec.reshape(
            h5_loop_fit.shape)

        h5_loop_fit.file.flush()

        return h5_loop_parameters

    def _unit_compute_fit_jl_broken(self):
        """
        JobLib version of the unit computation function that unforunately
        did not work.
        """

        # 1 - r_squared = _sho_error(guess, data_vec, freq_vector)

        obj_func = _be_loop_err
        solver_options = {'jac': 'cs', 'max_nfev': 2}

        resp_2d_list, dc_vec_list = self.data

        # At this point data has been read in. Read in the guess as well:
        self._read_guess_chunk()

        if self.verbose and self.mpi_rank == 0:
            print('_unit_compute_fit got:\nobj_func: {}\n'
                  'solver_options: {}'.format(obj_func, solver_options))

        # TODO: Generalize this bit. Use Parallel compute instead!
        if self.mpi_size > 1:
            if self.verbose:
                print('Rank {}: About to start serial computation'
                      '.'.format(self.mpi_rank))

            self._results = list()
            for dc_vec, loops_2d, guess_parms in zip(dc_vec_list, resp_2d_list, self._guess):
                if self.verbose:
                    print('Setting up delayed joblib based on DC: {}<{}>, loops: {}<{}>, Guess: {}<{}>'.format(dc_vec.shape, dc_vec.dtype, loops_2d.shape, loops_2d.dtype, guess_parms.shape, guess_parms.dtype))

                '''
                Shift the loops and vdc vector
                '''
                shift_ind, vdc_shifted = shift_vdc(dc_vec)
                loops_2d_shifted = np.roll(loops_2d, shift_ind, axis=1)

                if self.verbose:
                    print('Setting up delayed joblib based on DC: {}<{}>, loops: {}<{}>, Guess: {}<{}>'.format(vdc_shifted.shape, vdc_shifted.dtype, loops_2d_shifted.shape, loops_2d_shifted.dtype, guess_parms.shape, guess_parms.dtype))

                for loop_resp, loop_guess in zip(loops_2d_shifted, guess_parms):
                    curr_results = least_squares(obj_func, loop_guess,
                                                 args=[loop_resp, vdc_shifted],
                                                 **solver_options)
                    self._results.append(curr_results)
        else:
            cores = recommend_cpu_cores(len(resp_2d_list) * resp_2d_list[0].shape[0],
                                        verbose=self.verbose)
            if self.verbose:
                print('Starting parallel fitting with {} cores'.format(cores))

            values = list()
            for dc_vec, loops_2d, guess_parms in zip(dc_vec_list, resp_2d_list, self._guess):
                if self.verbose:
                    print('Setting up delayed joblib based on DC: {} loops: {}, Guess: {}'.format(dc_vec.shape, loops_2d.shape, guess_parms.shape))
                '''
                Shift the loops and vdc vector
                '''
                shift_ind, vdc_shifted = shift_vdc(dc_vec)
                loops_2d_shifted = np.roll(loops_2d, shift_ind, axis=1)

                if self.verbose:
                    print('Setting up delayed joblib based on DC: {}<{}>, loops: {}<{}>, Guess: {}<{}>'.format(vdc_shifted.shape, vdc_shifted.dtype, loops_2d_shifted.shape, loops_2d_shifted.dtype, guess_parms.shape, guess_parms.dtype))

                temp = [joblib.delayed(least_squares)(obj_func, loop_guess, args=[loop_resp, vdc_shifted], **solver_options) for loop_resp, loop_guess in zip(loops_2d_shifted, guess_parms)]


                values.append(temp)
            if self.verbose:
                print('Finished setting up delayed computations. Starting parallel compute')
                print(temp[0])
                from pickle import dumps
                for item in temp[0]:
                    print(dumps(item))
            self._results = joblib.Parallel(n_jobs=cores)(values)

        if self.verbose and self.mpi_rank == 0:
            print(
                'Finished computing fits on {} objects'
                ''.format(len(self._results)))

        # What least_squares returns is an object that needs to be extracted
        # to get the coefficients. This is handled by the write function

    @staticmethod
    def _reformat_results_chunk(num_forcs, raw_results, first_n_dim_shape,
                                first_n_dim_names, dim_labels_s2f,
                                forc_dim_name, verbose=False):
        """
        Reshapes the provided flattened 2D results back to correct 2D form
        that can be written back to the HDF5 dataset via a few reshape and
        transpose operations

        Parameters
        ----------
        num_forcs : uint
            Number of FORC cycles in this data chunk / HDF5 dataset
        raw_results : numpy.ndarray
            Numpy array of the results (projected loops, guess, fit,
            loop metrics, etc.
        first_n_dim_shape : list
            Shape of the N-dimensional raw data chunk before it was flattened
            to the 2D or 1D (guess) shape
        first_n_dim_names : list
            Corresponding names of the dimensions for first_n_dim_shape
        dim_labels_s2f : list
            Names of the dimensions arranged from slowest to fastest
        forc_dim_name : str
            Name of the FORC dimension if present.
        verbose : bool, optional. Default = False
            Whether or not to print logs for debugging

        Returns
        -------
        results_2d : numpy.ndarray
            2D array that is ready to be written to the HDF5 file

        Notes
        -----
        Step 1 will fold back the flattened 1 / 2D array into the N-dim form
        Step 2 will reverse all transposes
        Step 3 will flatten back to its original 2D form
        """

        # What we need to do is put the forc back as the slowest dimension before the pre_flattening shape:
        if num_forcs > 1:
            first_n_dim_shape = [num_forcs] + first_n_dim_shape
            first_n_dim_names = [forc_dim_name] + first_n_dim_names
        if verbose:
            print('Dimension sizes & order: {} and names: {} that flattened '
                  'results will be reshaped to'
                  '.'.format(first_n_dim_shape, first_n_dim_names))

        # Now, reshape the flattened 2D results to its N-dim form before flattening (now FORC included):
        first_n_dim_results = raw_results.reshape(first_n_dim_shape)

        # Need to put data back to slowest >> fastest dim
        map_to_s2f = [first_n_dim_names.index(dim_name) for dim_name in
                      dim_labels_s2f]
        if verbose:
            print('Will permute as: {} to arrange dimensions from slowest to '
                  'fastest varying'.format(map_to_s2f))

        results_nd_s2f = first_n_dim_results.transpose(map_to_s2f)

        if verbose:
            print('Shape: {} and dimension labels: {} of results arranged from'
                  ' slowest to fastest varying'
                  '.'.format(results_nd_s2f.shape, dim_labels_s2f))

        pos_size = np.prod(results_nd_s2f.shape[:1])
        spec_size = np.prod(results_nd_s2f.shape[1:])

        if verbose:
            print('Results will be flattend to: {}'
                  '.'.format((pos_size, spec_size)))

        results_2d = results_nd_s2f.reshape(pos_size, spec_size)

        return results_2d

    def _write_guess_chunk(self):
        """
        Writes the results present in self._results to appropriate HDF5
        results datasets after appropriate manipulations
        """
        proj_loops, loop_mets, all_guesses = self._results

        if self.verbose:
            print('Unzipped results into Projected loops and Metrics arrays')

        # Step 2: Fold to N-D before reversing transposes:
        loops_2d = self._reformat_results_chunk(self._num_forcs, proj_loops,
                                                self._pre_flattening_shape,
                                                self._pre_flattening_dim_name_order,
                                                self._dim_labels_s2f,
                                                self._forc_dim_name,
                                                verbose=self.verbose)

        met_labels_s2f = self._dim_labels_s2f.copy()
        met_labels_s2f.remove(self._fit_dim_name)

        mets_2d = self._reformat_results_chunk(self._num_forcs, loop_mets,
                                               self._pre_flattening_shape[:-1],
                                               self._pre_flattening_dim_name_order[:-1],
                                               met_labels_s2f,
                                               self._forc_dim_name,
                                               verbose=self.verbose)

        guess_2d = self._reformat_results_chunk(self._num_forcs, all_guesses,
                                               self._pre_flattening_shape[:-1],
                                               self._pre_flattening_dim_name_order[:-1],
                                               met_labels_s2f,
                                               self._forc_dim_name,
                                               verbose=self.verbose)

        # Which pixels are we working on?
        curr_pixels = self._get_pixels_in_current_batch()

        if self.verbose and self.mpi_rank == 0:
            print(
                'Writing projected loops of shape: {} and data type: {} to a dataset of shape: {} and data type {}'.format(
                    loops_2d.shape, loops_2d.dtype,
                    self.h5_projected_loops.shape,
                    self.h5_projected_loops.dtype))
            print(
                'Writing loop metrics of shape: {} and data type: {} to a dataset of shape: {} and data type {}'.format(
                    mets_2d.shape, mets_2d.dtype, self.h5_loop_metrics.shape,
                    self.h5_loop_metrics.dtype))

            print(
                'Writing Guesses of shape: {} and data type: {} to a dataset of shape: {} and data type {}'.format(
                    guess_2d.shape, guess_2d.dtype, self._h5_guess.shape,
                    self._h5_guess.dtype))

        self.h5_projected_loops[curr_pixels, :] = loops_2d
        self.h5_loop_metrics[curr_pixels, :] = mets_2d
        self._h5_guess[curr_pixels, :] = guess_2d

        self._h5_guess.file.flush()

    def _write_fit_chunk(self):
        """
        Writes the results present in self._results to appropriate HDF5
        results datasets after appropriate manipulations
        """
        # TODO: To compound dataset: Note that this is a memory duplication!
        temp = np.array(
            [np.hstack([result.x, result.fun]) for result in self._results])
        self._results = stack_real_to_compound(temp, loop_fit32)

        all_fits = np.array(self._results)

        if self.verbose and self.mpi_rank == 0:
            print('Results of shape: {} and dtype: {}'.format(all_fits.shape, all_fits.dtype))

        met_labels_s2f = self._dim_labels_s2f.copy()
        met_labels_s2f.remove(self._fit_dim_name)

        fits_2d = self._reformat_results_chunk(self._num_forcs, all_fits,
                                               self._pre_flattening_shape[:-1],
                                               self._pre_flattening_dim_name_order[:-1],
                                               met_labels_s2f,
                                               self._forc_dim_name,
                                               verbose=self.verbose)

        # Which pixels are we working on?
        curr_pixels = self._get_pixels_in_current_batch()

        if self.verbose and self.mpi_rank == 0:
            print(
                'Writing Fits of shape: {} and data type: {} to a dataset of shape: {} and data type {}'.format(
                    fits_2d.shape, fits_2d.dtype, self._h5_fit.shape,
                    self._h5_fit.dtype))

        self._h5_fit[curr_pixels, :] = fits_2d

        self._h5_fit.file.flush()


def _be_loop_err(coef_vec, data_vec, dc_vec, *args):
    """

    Parameters
    ----------
    coef_vec : numpy.ndarray
    data_vec : numpy.ndarray
    dc_vec : numpy.ndarray
        The DC offset vector
    args : list

    Returns
    -------
    fitness : float
        The 1-r^2 value for the current set of loop coefficients

    """
    if coef_vec.size < 9:
        raise ValueError(
            'Error: The Loop Fit requires 9 parameter guesses!')

    data_mean = np.mean(data_vec)

    func = loop_fit_function(dc_vec, coef_vec)

    ss_tot = sum(abs(data_vec - data_mean) ** 2)
    ss_res = sum(abs(data_vec - func) ** 2)

    r_squared = 1 - ss_res / ss_tot if ss_tot > 0 else 0

    return 1 - r_squared


def guess_loops_hierarchically(vdc_vec, projected_loops_2d):
    """
    Provides loop parameter guesses for a given set of loops

    Parameters
    ----------
    vdc_vec : 1D numpy float numpy array
        DC voltage offsets for the loops
    projected_loops_2d : 2D numpy float array
        Projected loops arranged as [instance or position x dc voltage steps]

    Returns
    -------
    guess_parms : 1D compound numpy array
        Loop parameter guesses for the provided projected loops

    """

    def _loop_fit_tree(tree, guess_mat, fit_results, vdc_shifted,
                       shift_ind):
        """
        Recursive function that fits a tree object describing the cluster results

        Parameters
        ----------
        tree : ClusterTree object
            Tree describing the clustering results
        guess_mat : 1D numpy float array
            Loop parameters that serve as guesses for the loops in the tree
        fit_results : 1D numpy float array
            Loop parameters that serve as fits for the loops in the tree
        vdc_shifted : 1D numpy float array
            DC voltages shifted be 1/4 cycle
        shift_ind : unsigned int
            Number of units to shift loops by

        Returns
        -------
        guess_mat : 1D numpy float array
            Loop parameters that serve as guesses for the loops in the tree
        fit_results : 1D numpy float array
            Loop parameters that serve as fits for the loops in the tree

        """
        # print('Now fitting cluster #{}'.format(tree.name))
        # I already have a guess. Now fit myself
        curr_fit_results = fit_loop(vdc_shifted,
                                    np.roll(tree.value, shift_ind),
                                    guess_mat[tree.name])
        # keep all the fit results
        fit_results[tree.name] = curr_fit_results
        for child in tree.children:
            # Use my fit as a guess for the lower layers:
            guess_mat[child.name] = curr_fit_results[0].x
            # Fit this child:
            guess_mat, fit_mat = _loop_fit_tree(child, guess_mat,
                                                fit_results, vdc_shifted,
                                                shift_ind)
        return guess_mat, fit_results

    num_clusters = max(2, int(projected_loops_2d.shape[
                                  0] ** 0.5))  # change this to 0.6 if necessary
    estimators = KMeans(num_clusters)
    results = estimators.fit(projected_loops_2d)
    centroids = results.cluster_centers_
    labels = results.labels_

    # Get the distance between cluster means
    distance_mat = pdist(centroids)
    # get hierarchical pairings of clusters
    linkage_pairing = linkage(distance_mat, 'weighted')
    # Normalize the pairwise distance with the maximum distance
    linkage_pairing[:, 2] = linkage_pairing[:, 2] / max(
        linkage_pairing[:, 2])

    # Now use the tree class:
    cluster_tree = ClusterTree(linkage_pairing[:, :2], labels,
                               distances=linkage_pairing[:, 2],
                               centroids=centroids)
    num_nodes = len(cluster_tree.nodes)

    # prepare the guess and fit matrices
    loop_guess_mat = np.zeros(shape=(num_nodes, 9), dtype=np.float32)
    # loop_fit_mat = np.zeros(shape=loop_guess_mat.shape, dtype=loop_guess_mat.dtype)
    loop_fit_results = list(
        np.arange(num_nodes, dtype=np.uint16))  # temporary placeholder

    shift_ind, vdc_shifted = shift_vdc(vdc_vec)

    # guess the top (or last) node
    loop_guess_mat[-1] = generate_guess(vdc_vec, cluster_tree.tree.value)

    # Now guess the rest of the tree
    loop_guess_mat, loop_fit_results = _loop_fit_tree(cluster_tree.tree,
                                                      loop_guess_mat,
                                                      loop_fit_results,
                                                      vdc_shifted,
                                                      shift_ind)

    # Prepare guesses for each pixel using the fit of the cluster it belongs to:
    guess_parms = np.zeros(shape=projected_loops_2d.shape[0],
                           dtype=loop_fit32)
    for clust_id in range(num_clusters):
        pix_inds = np.where(labels == clust_id)[0]
        temp = np.atleast_2d(loop_fit_results[clust_id][0].x)
        # convert to the appropriate dtype as well:
        r2 = 1 - np.sum(np.abs(loop_fit_results[clust_id][0].fun ** 2))
        guess_parms[pix_inds] = stack_real_to_compound(
            np.hstack([temp, np.atleast_2d(r2)]), loop_fit32)

    return guess_parms


def shift_vdc(vdc_vec):
    """
    Rolls the Vdc vector by a quarter cycle

    Parameters
    ----------
    vdc_vec : 1D numpy array
        DC offset vector

    Returns
    -------
    shift_ind : int
        Number of indices by which the vector was rolled
    vdc_shifted : 1D numpy array
        Vdc vector rolled by a quarter cycle

    """
    shift_ind = int(
        -1 * len(vdc_vec) / 4)  # should NOT be hardcoded like this!
    vdc_shifted = np.roll(vdc_vec, shift_ind)
    return shift_ind, vdc_shifted<|MERGE_RESOLUTION|>--- conflicted
+++ resolved
@@ -31,17 +31,7 @@
     loop_fit_function, calc_switching_coef_vec, switching32
 from ..processing.tree import ClusterTree
 from .be_sho_fitter import sho32
-<<<<<<< HEAD
-from .fit_methods import BE_Fit_Methods
-from .optimize import Optimize
-from pyUSID.io.dtype_utils import flatten_compound_to_real, stack_real_to_compound
-from pyUSID.io.hdf_utils import copy_region_refs, \
-    get_sort_order, get_dimensionality, reshape_to_n_dims, reshape_from_n_dims, get_attr, \
-    create_empty_dataset, create_results_group, write_reduced_anc_dsets, write_simple_attrs, write_main_dataset
-from pyUSID import USIDataset
-=======
 from .fitter import Fitter
->>>>>>> 4bc7b269
 
 '''
 Custom dtypes for the datasets created during fitting.
@@ -468,17 +458,11 @@
         if self.verbose and self.mpi_rank == 0:
             print(dim_labels_s2f, order_to_s2f)
 
-<<<<<<< HEAD
-        h5_loop_met_spec_inds, h5_loop_met_spec_vals = write_reduced_anc_dsets(self._h5_group, self._sho_spec_inds,
-                                                                                self._sho_spec_vals, self._fit_dim_name,
-                                                                                basename='Loop_Metrics')
-=======
         num_forcs = int(any([targ in self._h5_guess.spec_dim_labels for targ in
                              ['FORC', 'FORC_Cycle']]))
         if num_forcs:
             forc_pos = self._h5_guess.spec_dim_labels.index(self._forc_dim_name)
             num_forcs = self._h5_guess.spec_dim_sizes[forc_pos]
->>>>>>> 4bc7b269
 
         if self.verbose and self.mpi_rank == 0:
             print('Num FORCS: {}'.format(num_forcs))
