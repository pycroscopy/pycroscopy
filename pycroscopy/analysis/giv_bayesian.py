# -*- coding: utf-8 -*-
"""
:class:`~pycroscopy.analysis.giv_bayesian.GIVBayesian` - A class that performs Bayesian inference to decouple spurious
hysteresis from current-voltage spectroscopy signals in General mode I-V data

Created on Thu Nov 02 11:48:53 2017

@author: Suhas Somnath

"""

from __future__ import division, print_function, absolute_import, unicode_literals

import numpy as np
from pyUSID.processing.process import Process
from pyUSID.processing.comp_utils import parallel_compute
from pyUSID.io.dtype_utils import stack_real_to_compound
from pyUSID.io.hdf_utils import write_main_dataset, create_results_group, create_empty_dataset, write_simple_attrs, \
    print_tree, get_attributes
from pyUSID.io.write_utils import Dimension
from pyUSID import USIDataset
from .utils.giv_utils import do_bayesian_inference, bayesian_inference_on_period

cap_dtype = np.dtype({'names': ['Forward', 'Reverse'],
                      'formats': [np.float32, np.float32]})
# TODO : Take lesser used bayesian inference params from kwargs if provided


class GIVBayesian(Process):
    """
    A class that performs Bayesian inference to decouple spurious hysteresis signals from current-voltage spectroscopy
    signals in General mode I-V data
    """

    def __init__(self, h5_main, ex_freq, gain, num_x_steps=250, r_extra=110,
                 **kwargs):
        """
        Applies Bayesian Inference to General Mode IV (G-IV) data to extract the true current

        Parameters
        ----------
        h5_main : h5py.Dataset object
            Dataset to process
        ex_freq : float
            Frequency of the excitation waveform
        gain : uint
            Gain setting on current amplifier (typically 7-9)
        num_x_steps : uint (Optional, default = 250)
            Number of steps for the inferred results. Note: this may be end up being slightly different from specified.
        r_extra : float (Optional, default = 110 [Ohms])
            Extra resistance in the RC circuit that will provide correct current and resistance values
        h5_target_group : h5py.Group, optional. Default = None
            Location where to look for existing results and to place newly
            computed results. Use this kwarg if the results need to be written
            to a different HDF5 file. By default, this value is set to the
            parent group containing `h5_main`
        kwargs : dict
            Other parameters specific to the Process class and nuanced bayesian_inference parameters
        """
<<<<<<< HEAD
        super(GIVBayesian, self).__init__(h5_main, 'Bayesian_Inference',
=======
        super(GIVBayesian, self).__init__(h5_main,'GIVBayesian',
>>>>>>> 63c77f83
                                          **kwargs)
        self.gain = gain
        self.ex_freq = ex_freq
        self.r_extra = r_extra
        self.num_x_steps = int(num_x_steps)
        if self.num_x_steps % 4 == 0:
            self.num_x_steps = ((self.num_x_steps // 2) + 1) * 2
        if self.verbose and self.mpi_rank == 0:
            print('ensuring that half steps should be odd, num_x_steps is now', self.num_x_steps)

        self.h5_main = USIDataset(self.h5_main)

        # take these from kwargs
        bayesian_parms = {'gam': 0.03, 'e': 10.0, 'sigma': 10.0, 'sigmaC': 1.0, 'num_samples': 2E3}

        self.parms_dict = {'freq': self.ex_freq, 'num_x_steps': self.num_x_steps, 'r_extra': self.r_extra}
        self.parms_dict.update(bayesian_parms)

        self.duplicate_h5_groups, self.partial_h5_groups = self._check_for_duplicates()

        # Should not be extracting excitation this way!
        h5_spec_vals = self.h5_main.h5_spec_vals[0]
        self.single_ao = np.squeeze(h5_spec_vals[()])

        roll_cyc_fract = -0.25
        self.roll_pts = int(self.single_ao.size * roll_cyc_fract)
        self.rolled_bias = np.roll(self.single_ao, self.roll_pts)

        dt = 1 / (ex_freq * self.single_ao.size)
        self.dvdt = np.diff(self.single_ao) / dt
        self.dvdt = np.append(self.dvdt, self.dvdt[-1])

        self.reverse_results = None
        self.forward_results = None
        self._bayes_parms = None

        self.__first_batch = True

    def test(self, pix_ind=None, show_plots=True):
        """
        Tests the inference on a single pixel (randomly chosen unless manually specified) worth of data.

        Parameters
        ----------
        pix_ind : int, optional. default = random
            Index of the pixel whose data will be used for inference
        show_plots : bool, optional. default = True
            Whether or not to show plots

        Returns
        -------
        fig, axes
        """
        if self.mpi_rank > 0:
            return

        if pix_ind is None:
            pix_ind = np.random.randint(0, high=self.h5_main.shape[0])
        other_params = self.parms_dict.copy()
        # removing duplicates:
        _ = other_params.pop('freq')

        return bayesian_inference_on_period(self.h5_main[pix_ind], self.single_ao, self.parms_dict['freq'],
                                            show_plots=show_plots, **other_params)

    def _set_memory_and_cores(self, cores=None, man_mem_limit=None,
                              mem_multiplier=1.0):
        """
        Checks hardware limitations such as memory, # cpus and sets the recommended datachunk sizes and the
        number of cores to be used by analysis methods.

        Parameters
        ----------
        cores : uint, optional
            Default - 1
            How many cores to use for the computation
        mem : uint, optional
            Default - 1024
            The amount a memory in Mb to use in the computation
        """
        super(GIVBayesian, self)._set_memory_and_cores(cores=cores,
                                                       mem_multiplier=mem_multiplier,
                                                       man_mem_limit=man_mem_limit)
        # Remember that the default number of pixels corresponds to only the raw data that can be held in memory
        # In the case of simplified Bayesian inference, four (roughly) equally sized datasets need to be held in memory:
        # raw, compensated current, resistance, variance
        self._max_pos_per_read = self._max_pos_per_read // 4  # Integer division
        # Since these computations take far longer than functional fitting, do in smaller batches:
        self._max_pos_per_read = min(1000, self._max_pos_per_read)

        if self.verbose and self.mpi_rank == 0:
            print('Max positions per read set to {}'.format(self._max_pos_per_read))

    def _create_results_datasets(self):
        """
        Creates hdf5 datasets and datagroups to hold the resutls
        """
        # create all h5 datasets here:
        num_pos = self.h5_main.shape[0]

        if self.verbose and self.mpi_rank == 0:
            print('Now creating the datasets')

        self.h5_results_grp = create_results_group(self.h5_main,
                                                   self.process_name,
                                                   h5_parent_group=self._h5_target_group)

        write_simple_attrs(self.h5_results_grp, {'algorithm_author': 'Kody J. Law', 'last_pixel': 0})
        write_simple_attrs(self.h5_results_grp, self.parms_dict)

        if self.verbose and self.mpi_rank == 0:
            print('created group: {} with attributes:'.format(self.h5_results_grp.name))
            print(get_attributes(self.h5_results_grp))

        # One of those rare instances when the result is exactly the same as the source
        self.h5_i_corrected = create_empty_dataset(self.h5_main, np.float32, 'Corrected_Current', h5_group=self.h5_results_grp)

        if self.verbose and self.mpi_rank == 0:
            print('Created I Corrected')
            # print_tree(self.h5_results_grp)

        # For some reason, we cannot specify chunks or compression!
        # The resistance dataset requires the creation of a new spectroscopic dimension
        self.h5_resistance = write_main_dataset(self.h5_results_grp, (num_pos, self.num_x_steps), 'Resistance', 'Resistance',
                                                'GOhms', None, Dimension('Bias', 'V', self.num_x_steps),
                                                dtype=np.float32, # chunks=(1, self.num_x_steps), #compression='gzip',
                                                h5_pos_inds=self.h5_main.h5_pos_inds,
                                                h5_pos_vals=self.h5_main.h5_pos_vals)

        if self.verbose and self.mpi_rank == 0:
            print('Created Resistance')
            # print_tree(self.h5_results_grp)

        assert isinstance(self.h5_resistance, USIDataset)  # only here for PyCharm
        self.h5_new_spec_vals = self.h5_resistance.h5_spec_vals

        # The variance is identical to the resistance dataset
        self.h5_variance = create_empty_dataset(self.h5_resistance, np.float32, 'R_variance')

        if self.verbose and self.mpi_rank == 0:
            print('Created Variance')
            # print_tree(self.h5_results_grp)

        # The capacitance dataset requires new spectroscopic dimensions as well
        self.h5_cap = write_main_dataset(self.h5_results_grp, (num_pos, 1), 'Capacitance', 'Capacitance', 'pF', None,
                                         Dimension('Direction', '', [1]),  h5_pos_inds=self.h5_main.h5_pos_inds,
                                         h5_pos_vals=self.h5_main.h5_pos_vals, dtype=cap_dtype, #compression='gzip',
                                         aux_spec_prefix='Cap_Spec_')

        if self.verbose and self.mpi_rank == 0:
            print('Created Capacitance')
            # print_tree(self.h5_results_grp)
            print('Done creating all results datasets!')

        if self.mpi_size > 1:
            self.mpi_comm.Barrier()
        self.h5_main.file.flush()

    def _get_existing_datasets(self):
        """
        Extracts references to the existing datasets that hold the results
        """
        self.h5_new_spec_vals = self.h5_results_grp['Spectroscopic_Values']
        self.h5_cap = self.h5_results_grp['Capacitance']
        self.h5_variance = self.h5_results_grp['R_variance']
        self.h5_resistance = self.h5_results_grp['Resistance']
        self.h5_i_corrected = self.h5_results_grp['Corrected_Current']

    def _write_results_chunk(self):
        """
        Writes data chunks back to the h5 file
        """

        if self.verbose:
            print('Rank {} - Started accumulating results for this chunk'.format(self.mpi_rank))

        num_pixels = len(self.forward_results)
        cap_mat = np.zeros((num_pixels, 2), dtype=np.float32)
        r_inf_mat = np.zeros((num_pixels, self.num_x_steps), dtype=np.float32)
        r_var_mat = np.zeros((num_pixels, self.num_x_steps), dtype=np.float32)
        i_cor_sin_mat = np.zeros((num_pixels, self.single_ao.size), dtype=np.float32)

        for pix_ind, i_meas, forw_results, rev_results in zip(range(num_pixels), self.data,
                                                              self.forward_results, self.reverse_results):
            full_results = dict()
            for item in ['cValue']:
                full_results[item] = np.hstack((forw_results[item], rev_results[item]))
                # print(item, full_results[item].shape)

            # Capacitance is always doubled - halve it now (locally):
            # full_results['cValue'] *= 0.5
            cap_val = np.mean(full_results['cValue']) * 0.5

            # Compensating the resistance..
            """
            omega = 2 * np.pi * self.ex_freq
            i_cap = cap_val * omega * self.rolled_bias
            """
            i_cap = cap_val * self.dvdt
            i_extra = self.r_extra * 2 * cap_val * self.single_ao
            i_corr_sine = i_meas - i_cap - i_extra

            # Equivalent to flipping the X:
            rev_results['x'] *= -1

            # Stacking the results - no flipping required for reverse:
            for item in ['x', 'mR', 'vR']:
                full_results[item] = np.hstack((forw_results[item], rev_results[item]))

            i_cor_sin_mat[pix_ind] = i_corr_sine
            cap_mat[pix_ind] = full_results['cValue'] * 1000  # convert from nF to pF
            r_inf_mat[pix_ind] = full_results['mR']
            r_var_mat[pix_ind] = full_results['vR']

        # Now write to h5 files:
        if self.verbose:
            print('Rank {} - Finished accumulating results. Writing results of chunk to h5'.format(self.mpi_rank))

        if self.__first_batch:
            self.h5_new_spec_vals[0, :] = full_results['x']  # Technically this needs to only be done once
            self.__first_batch = False

        # Get access to the private variable:
        pos_in_batch = self._get_pixels_in_current_batch()

        self.h5_cap[pos_in_batch, :] = np.atleast_2d(stack_real_to_compound(cap_mat, cap_dtype)).T
        self.h5_variance[pos_in_batch, :] = r_var_mat
        self.h5_resistance[pos_in_batch, :] = r_inf_mat
        self.h5_i_corrected[pos_in_batch, :] = i_cor_sin_mat

    def _unit_computation(self, *args, **kwargs):
        """
        Processing per chunk of the dataset

        Parameters
        ----------
        args : list
            Not used
        kwargs : dictionary
            Not used
        """
        half_v_steps = self.single_ao.size // 2

        # first roll the data
        rolled_raw_data = np.roll(self.data, self.roll_pts, axis=1)
        # Ensure that the bias has a positive slope. Multiply current by -1 accordingly
        if self.verbose:
            print('Rank {} beginning parallel compute for Forward'.format(self.mpi_rank))
        self.reverse_results = parallel_compute(rolled_raw_data[:, :half_v_steps] * -1, do_bayesian_inference,
                                                cores=self._cores,
                                                func_args=[self.rolled_bias[:half_v_steps] * -1, self.ex_freq],
                                                func_kwargs=self._bayes_parms, lengthy_computation=False,
                                                verbose=self.verbose)

        if self.verbose:
            print('Rank {} finished processing forward sections. Now working on reverse sections'.format(self.mpi_rank))

        self.forward_results = parallel_compute(rolled_raw_data[:, half_v_steps:], do_bayesian_inference,
                                                cores=self._cores,
                                                func_args=[self.rolled_bias[half_v_steps:], self.ex_freq],
                                                func_kwargs=self._bayes_parms, lengthy_computation=False,
                                                verbose=self.verbose)
        if self.verbose:
            print('Rank {} Finished processing reverse loops (and this chunk)'.format(self.mpi_rank))

    def compute(self, override=False, *args, **kwargs):
        """
        Creates placeholders for the results, applies the inference to the data, and writes the output to the file.
        Consider calling test() before this function to make sure that the parameters are appropriate.

        Parameters
        ----------
        override : bool, optional. default = False
            By default, compute will simply return duplicate results to avoid recomputing or resume computation on a
            group with partial results. Set to True to force fresh computation.
        args : list
            Not used
        kwargs : dictionary
            Not used

        Returns
        -------
        h5_results_grp : h5py.Datagroup object
            Datagroup containing all the results
        """

        # remove additional parm and halve the x points
        self._bayes_parms = self.parms_dict.copy()
        self._bayes_parms['num_x_steps'] = self.num_x_steps // 2
        self._bayes_parms['econ'] = True
        del(self._bayes_parms['freq'])

        return super(GIVBayesian, self).compute(override=override, *args, **kwargs)<|MERGE_RESOLUTION|>--- conflicted
+++ resolved
@@ -57,11 +57,7 @@
         kwargs : dict
             Other parameters specific to the Process class and nuanced bayesian_inference parameters
         """
-<<<<<<< HEAD
         super(GIVBayesian, self).__init__(h5_main, 'Bayesian_Inference',
-=======
-        super(GIVBayesian, self).__init__(h5_main,'GIVBayesian',
->>>>>>> 63c77f83
                                           **kwargs)
         self.gain = gain
         self.ex_freq = ex_freq
