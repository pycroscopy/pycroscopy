# -*- coding: utf-8 -*-
"""
Created on Thu May 05 13:29:12 2016

@author: Suhas Somnath
"""
# TODO: All general plotting functions should support data with 1, 2, or 3 spatial dimensions.

from __future__ import division, print_function, absolute_import, unicode_literals

import inspect
import os
import sys
from numbers import Number
import h5py
import matplotlib as mpl
import matplotlib.pyplot as plt
import numpy as np
from matplotlib.colors import LinearSegmentedColormap
from mpl_toolkits.axes_grid1 import ImageGrid

if sys.version_info.major == 3:
    unicode = str

default_cmap = plt.cm.viridis


def use_nice_plot_params():
    """
    Resets default plot parameters such as figure size, font sizes etc. to values better suited for scientific
    publications
    """
    # mpl.rcParams.keys()  # gets all allowable keys
    mpl.rc('figure', figsize=(5.5, 5))
    mpl.rc('lines', linewidth=2)
    mpl.rc('axes', labelsize=16, titlesize=16)
    mpl.rc('figure', titlesize=20)
    mpl.rc('font', size=14)  # global font size
    mpl.rc('legend', fontsize=16, fancybox=True)
    mpl.rc('xtick.major', size=6)
    mpl.rc('xtick.minor', size=4)
    # mpl.rcParams['xtick.major.size'] = 6


def get_plot_grid_size(num_plots, fewer_rows=True):
    """
    Returns the number of rows and columns ideal for visualizing multiple (identical) plots within a single figure

    Parameters
    ----------
    num_plots : uint
        Number of identical subplots within a figure
    fewer_rows : bool, optional. Default = True
        Set to True if the grid should be short and wide or False for tall and narrow

    Returns
    -------
    nrows : uint
        Number of rows
    ncols : uint
        Number of columns
    """
    assert isinstance(num_plots, Number), 'num_plots must be a number'
    # force integer:
    num_plots = int(num_plots)
    if num_plots < 1:
        raise ValueError('num_plots was less than 0')

    if fewer_rows:
        nrows = int(np.floor(np.sqrt(num_plots)))
        ncols = int(np.ceil(num_plots / nrows))
    else:
        ncols = int(np.floor(np.sqrt(num_plots)))
        nrows = int(np.ceil(num_plots / ncols))

    return nrows, ncols


def set_tick_font_size(axes, font_size):
    """
    Sets the font size of the ticks in the provided axes

    Parameters
    ----------
    axes : matplotlib.pyplot.axis object or list of axis objects
        axes to set font sizes
    font_size : unigned int
        Font size
    """
    assert isinstance(font_size, Number)
    font_size = max(1, int(font_size))

    def __set_axis_tick(axis):
        """
        Sets the font sizes to the x and y axis in the given axis object

        Parameters
        ----------
        axis : matplotlib.axes.Axes object
            axis to set font sizes
        """
        for tick in axis.xaxis.get_major_ticks():
            tick.label.set_fontsize(font_size)
        for tick in axis.yaxis.get_major_ticks():
            tick.label.set_fontsize(font_size)

    mesg = 'axes must either be a matplotlib.axes.Axes object or an iterable containing such objects'

    if hasattr(axes, '__iter__'):
        for axis in axes:
            assert isinstance(axis, mpl.axes.Axes), mesg
            __set_axis_tick(axis)
    else:
        assert isinstance(axes, mpl.axes.Axes), mesg
        __set_axis_tick(axes)


def make_scalar_mappable(vmin, vmax, cmap=None):
    """
    Creates a scalar mappable object that can be used to create a colorbar for non-image (e.g. - line) plots

    Parameters
    ----------
    vmin : Number
        Minimum value for colorbar
    vmax : Number
        Maximum value for colorbar
    cmap : colormap object
        Colormap object to use

    Returns
    -------
    sm : matplotlib.pyplot.cm.ScalarMappable object
        The object that can used to create a colorbar via plt.colorbar(sm)

    Adapted from: https://stackoverflow.com/questions/8342549/matplotlib-add-colorbar-to-a-sequence-of-line-plots
    """
    assert isinstance(vmin, Number), 'vmin should be a number'
    assert isinstance(vmax, Number), 'vmax should be a number'
    assert vmin < vmax, 'vmin must be less than vmax'

    if cmap is None:
        cmap = default_cmap
    else:
        assert isinstance(cmap, (mpl.colors.Colormap, str, unicode))
    sm = plt.cm.ScalarMappable(cmap=cmap,
                               norm=plt.Normalize(vmin=vmin, vmax=vmax))
    # fake up the array of the scalar mappable
    sm._A = []
    return sm


def cbar_for_line_plot(axis, num_steps, discrete_ticks=True, **kwargs):
    """
    Adds a colorbar next to a line plot axis

    Parameters
    ----------
    axis : matplotlib.axes.Axes
        Axis with multiple line objects
    num_steps : uint
        Number of steps in the colorbar
    discrete_ticks : (optional) bool
        Whether or not to have the ticks match the number of number of steps. Default = True
    """
    if not isinstance(axis, mpl.axes.Axes):
        raise TypeError('axis must be a matplotlib.axes.Axes object')
    if not isinstance(num_steps, int) and num_steps > 0:
        raise TypeError('num_steps must be a whole number')
    assert isinstance(discrete_ticks, bool)

    cmap = get_cmap_object(kwargs.pop('cmap', None))
    cmap = discrete_cmap(num_steps, cmap=cmap.name)

    sm = make_scalar_mappable(0, num_steps - 1, cmap=cmap, **kwargs)

    if discrete_ticks:
        kwargs.update({'ticks': np.arange(num_steps)})

    cbar = plt.colorbar(sm, ax=axis, orientation='vertical',
                        pad=0.04, use_gridspec=True, **kwargs)
    return cbar


def get_cmap_object(cmap):
    """
    Get the matplotlib.colors.LinearSegmentedColormap object regardless of the input

    Parameters
    ----------
    cmap : String, or matplotlib.colors.LinearSegmentedColormap object (Optional)
        Requested color map
    Returns
    -------
    cmap : matplotlib.colors.LinearSegmentedColormap object
        Requested / Default colormap object
    """
    if cmap is None:
        return default_cmap
    elif type(cmap) in [str, unicode]:
        return plt.get_cmap(cmap)
    elif not isinstance(cmap, mpl.colors.Colormap):
        raise TypeError('cmap should either be a matplotlib.colors.Colormap object or a string')
    return cmap


def cmap_jet_white_center():
    """
    Generates the jet colormap with a white center

    Returns
    -------
    white_jet : matplotlib.colors.LinearSegmentedColormap object
        color map object that can be used in place of the default colormap
    """
    # For red - central column is like brightness
    # For blue - last column is like brightness
    cdict = {'red': ((0.00, 0.0, 0.0),
                     (0.30, 0.0, 0.0),
                     (0.50, 1.0, 1.0),
                     (0.90, 1.0, 1.0),
                     (1.00, 0.5, 1.0)),
             'green': ((0.00, 0.0, 0.0),
                       (0.10, 0.0, 0.0),
                       (0.42, 1.0, 1.0),
                       (0.58, 1.0, 1.0),
                       (0.90, 0.0, 0.0),
                       (1.00, 0.0, 0.0)),
             'blue': ((0.00, 0.0, 0.5),
                      (0.10, 1.0, 1.0),
                      (0.50, 1.0, 1.0),
                      (0.70, 0.0, 0.0),
                      (1.00, 0.0, 0.0))
             }
    return LinearSegmentedColormap('white_jet', cdict)


def cmap_from_rgba(name, interp_vals, normalization_val):
    """
    Generates a colormap given a matlab-style interpolation table

    Parameters
    ----------
    name : String / Unicode
        Name of the desired colormap
    interp_vals : List of tuples
        Interpolation table that describes the desired color map. Each entry in the table should be described as:
        (position in the colorbar, (red, green, blue, alpha))
        The position in the color bar, red, green, blue, and alpha vary from 0 to the normalization value
    normalization_val : number
        The common maximum value for the position in the color bar, red, green, blue, and alpha

    Returns
    -------
    new_cmap : matplotlib.colors.LinearSegmentedColormap object
        desired color map
    """
    if not isinstance(name, (str, unicode)):
        raise TypeError('name should be a string')
    if not isinstance(interp_vals, (list, tuple, np.array)):
        raise TypeError('interp_vals must be a list of tuples')
    if not isinstance(normalization_val, Number):
        raise TypeError('normalization_val must be a number')

    normalization_val = np.round(1.0 * normalization_val)

    cdict = {'red': tuple([(dist / normalization_val, colors[0] / normalization_val, colors[0] / normalization_val)
                           for (dist, colors) in interp_vals][::-1]),
             'green': tuple([(dist / normalization_val, colors[1] / normalization_val, colors[1] / normalization_val)
                             for (dist, colors) in interp_vals][::-1]),
             'blue': tuple([(dist / normalization_val, colors[2] / normalization_val, colors[2] / normalization_val)
                            for (dist, colors) in interp_vals][::-1]),
             'alpha': tuple([(dist / normalization_val, colors[3] / normalization_val, colors[3] / normalization_val)
                             for (dist, colors) in interp_vals][::-1])}

    return LinearSegmentedColormap(name, cdict)


def make_linear_alpha_cmap(name, solid_color, normalization_val, min_alpha=0, max_alpha=1):
    """
    Generates a transparent to opaque color map based on a single solid color

    Parameters
    ----------
    name : String / Unicode
        Name of the desired colormap
    solid_color : List of numbers
        red, green, blue, and alpha values for a specific color
    normalization_val : number
        The common maximum value for the red, green, blue, and alpha values. This is 1 in matplotlib
    min_alpha : float (optional. Default = 0 : ie- transparent)
        Lowest alpha value for the bottom of the color bar
    max_alpha : float (optional. Default = 1 : ie- opaque)
        Highest alpha value for the top of the color bar

    Returns
    -------
    new_cmap : matplotlib.colors.LinearSegmentedColormap object
        transparent to opaque color map based on the provided color
    """
    if not isinstance(name, (str, unicode)):
        raise TypeError('name should be a string')
    if not isinstance(solid_color, (list, tuple, np.ndarray)):
        raise TypeError('solid_color must be a list of numbers')
    if not len(solid_color) == 4:
        raise ValueError('solid-color should have fourth values')
    if not np.all([isinstance(x, Number) for x in solid_color]):
        raise TypeError('solid_color should have three numbers for red, green, blue')
    if not isinstance(normalization_val, Number):
        raise TypeError('normalization_val must be a number')
    if not isinstance(min_alpha, Number):
        raise TypeError('min_alpha should be a Number')
    if not isinstance(max_alpha, Number):
        raise TypeError('max_alpha should be a Number')
    if min_alpha >= max_alpha:
        raise ValueError('min_alpha must be less than max_alpha')

    solid_color = np.array(solid_color) / normalization_val * 1.0
    interp_table = [(1.0, (solid_color[0], solid_color[1], solid_color[2], max_alpha)),
                    (0, (solid_color[0], solid_color[1], solid_color[2], min_alpha))]
    return cmap_from_rgba(name, interp_table, 1)


def cmap_hot_desaturated():
    """
    Returns a desaturated color map based on the hot colormap

    Returns
    -------
    new_cmap : matplotlib.colors.LinearSegmentedColormap object
        Desaturated version of the hot color map
    """
    hot_desaturated = [(255.0, (255, 76, 76, 255)),
                       (218.5, (107, 0, 0, 255)),
                       (182.1, (255, 96, 0, 255)),
                       (145.6, (255, 255, 0, 255)),
                       (109.4, (0, 127, 0, 255)),
                       (72.675, (0, 255, 255, 255)),
                       (36.5, (0, 0, 91, 255)),
                       (0, (71, 71, 219, 255))]

    return cmap_from_rgba('hot_desaturated', hot_desaturated, 255)


def discrete_cmap(num_bins, cmap=None):
    """
    Create an N-bin discrete colormap from the specified input map specified

    Parameters
    ----------
    num_bins : unsigned int
        Number of discrete bins
    cmap : matplotlib.colors.Colormap object
        Base color map to discretize

    Returns
    -------
    new_cmap : matplotlib.colors.LinearSegmentedColormap object
        Discretized color map

    Notes
    -----
    Jake VanderPlas License: BSD-style
    https://gist.github.com/jakevdp/91077b0cae40f8f8244a

    """
    if cmap is None:
        cmap = default_cmap.name

    elif isinstance(cmap, mpl.colors.Colormap):
        cmap = cmap.name
    elif not isinstance(cmap, (str, unicode)):
        raise TypeError('cmap should be a string or a matplotlib.colors.Colormap object')

    return plt.get_cmap(cmap, num_bins)


def rainbow_plot(axis, x_vec, y_vec, num_steps=32, **kwargs):
    """
    Plots the input against the output vector such that the color of the curve changes as a function of index

    Parameters
    ----------
    axis : matplotlib.axes.Axes object
        Axis to plot the curve
    x_vec : 1D float numpy array
        vector that forms the X axis
    y_vec : 1D float numpy array
        vector that forms the Y axis
    num_steps : unsigned int (Optional)
        Number of discrete color steps
    """
    if not isinstance(axis, mpl.axes.Axes):
        raise TypeError('axis must be a matplotlib.axes.Axes object')
    if not isinstance(x_vec, (list, tuple, np.ndarray)):
        raise TypeError('x_vec must be array-like of numbers')
    if not isinstance(x_vec, (list, tuple, np.ndarray)):
        raise TypeError('x_vec must be array-like of numbers')
    x_vec = np.array(x_vec)
    y_vec = np.array(y_vec)
    assert x_vec.ndim == 1 and y_vec.ndim == 1, 'x_vec and y_vec must be 1D arrays'
    assert x_vec.shape == y_vec.shape, 'x_vec and y_vec must have the same shape'

    if not isinstance(num_steps, int):
        raise TypeError('num_steps must be an integer < size of x_vec')
    if num_steps < 2 or num_steps >= x_vec // 2:
        raise ValueError('num_steps should be a positive number. 1/4 to 1/16th of x_vec')
    assert num_steps < x_vec.size, 'num_steps must be an integer < size of x_vec'

    assert isinstance(kwargs, dict)
    cmap = kwargs.pop('cmap', default_cmap)
    cmap = get_cmap_object(cmap)

    # Remove any color flag
    _ = kwargs.pop('color', None)

    pts_per_step = len(y_vec) // num_steps

    for step in range(num_steps - 1):
        axis.plot(x_vec[step * pts_per_step:(step + 1) * pts_per_step],
                  y_vec[step * pts_per_step:(step + 1) * pts_per_step],
                  color=cmap(255 * step // num_steps), **kwargs)
    # plot the remainder:
    axis.plot(x_vec[(num_steps - 1) * pts_per_step:],
              y_vec[(num_steps - 1) * pts_per_step:],
              color=cmap(255 * num_steps / num_steps), **kwargs)


def plot_line_family(axis, x_vec, line_family, line_names=None, label_prefix='', label_suffix='',
                     y_offset=0, show_cbar=False, **kwargs):
    """
    Plots a family of lines with a sequence of colors

    Parameters
    ----------
    axis : matplotlib.axes.Axes object
        Axis to plot the curve
    x_vec : array-like
        Values to plot against
    line_family : 2D numpy array
        family of curves arranged as [curve_index, features]
    line_names : array-like
        array of string or numbers that represent the identity of each curve in the family
    label_prefix : string / unicode
        prefix for the legend (before the index of the curve)
    label_suffix : string / unicode
        suffix for the legend (after the index of the curve)
    y_offset : (optional) number
        quantity by which the lines are offset from each other vertically (useful for spectra)
    show_cbar : (optional) bool
        Whether or not to show a colorbar (instead of a legend)
    """
    if not isinstance(axis, mpl.axes.Axes):
        raise TypeError('axis must be a matplotlib.axes.Axes object')
    if not isinstance(x_vec, (list, tuple, np.ndarray)):
        raise TypeError('x_vec must be array-like of numbers')
    x_vec = np.array(x_vec)
    assert x_vec.ndim == 1, 'x_vec must be a 1D array'
    if not isinstance(line_family, list):
        line_family = np.array(line_family)
    if not isinstance(line_family, np.ndarray):
        raise TypeError('line_family must be a 2d array of numbers')
    assert line_family.ndim == 2, 'line_family must be a 2D array'
    assert x_vec.size == line_family.shape[1], 'The size of the 2nd dimension of line_family must match with of x_vec'
    num_lines = line_family.shape[0]
    for var, var_name in zip([label_suffix, label_prefix], ['label_suffix', 'label_prefix']):
        if not isinstance(var, (str, unicode)):
            raise TypeError(var_name + ' needs to be a string')
    if not isinstance(y_offset, Number):
        raise TypeError('y_offset should be a Number')
    assert isinstance(show_cbar, bool)
    if line_names is not None:
        if not isinstance(line_names, (list, tuple)):
            raise TypeError('line_names should be a list of strings')
        if not np.all([isinstance(x, (str, unicode)) for x in line_names]):
            raise TypeError('line_names should be a list of strings')
        if len(line_names) != num_lines:
            raise ValueError('length of line_names not matching with that of line_family')

    cmap = get_cmap_object(kwargs.pop('cmap', None))

    if line_names is None:
        label_prefix = 'Line '
        line_names = [str(line_ind) for line_ind in range(num_lines)]

    line_names = ['{} {} {}'.format(label_prefix, cur_name, label_suffix) for cur_name in line_names]

    for line_ind in range(num_lines):
        axis.plot(x_vec, line_family[line_ind] + line_ind * y_offset,
                  label=line_names[line_ind],
                  color=cmap(int(255 * line_ind / (num_lines - 1))), **kwargs)

    if show_cbar:
        # put back the cmap parameter:
        kwargs.update({'cmap': cmap})
        _ = cbar_for_line_plot(axis, num_lines, **kwargs)


def plot_map(axis, img, show_xy_ticks=True, show_cbar=True, x_vec=None, y_vec=None,
             num_ticks=4, stdevs=None, cbar_label=None, tick_font_size=14, **kwargs):
    """
    Plots an image within the given axis with a color bar + label and appropriate X, Y tick labels.
    This is particularly useful to get readily interpretable plots for papers
    Parameters
    ----------
    axis : matplotlib.axes.Axes object
        Axis to plot this image onto
    img : 2D numpy array with real values
        Data for the image plot
    show_xy_ticks : bool, Optional, default = None, shown unedited
        Whether or not to show X, Y ticks
    show_cbar : bool, optional, default = True
        Whether or not to show the colorbar
    x_vec : array-like, 1D, optional
        The references values that will be used for tick values on the X axis
    y_vec : array-like, 1D, optional
        The references values that will be used for tick values on the Y axis
    num_ticks : unsigned int, optional, default = 4
        Number of tick marks on the X and Y axes
    stdevs : unsigned int (Optional. Default = None)
        Number of standard deviations to consider for plotting.  If None, full range is plotted.
    cbar_label : str, optional, default = None
        Labels for the colorbar. Use this for something like quantity (units)
    tick_font_size : unsigned int, optional, default = 14
        Font size to apply to x, y, colorbar ticks and colorbar label
    kwargs : dictionary
        Anything else that will be passed on to imshow

    Returns
    -------
    im_handle : handle to image plot
        handle to image plot
    cbar : handle to color bar
        handle to color bar

    Note
    ----
    The origin of the image will be set to the lower left corner. Use the kwarg 'origin' to change this
    """
    if not isinstance(axis, mpl.axes.Axes):
        raise TypeError('axis must be a matplotlib.axes.Axes object')
    if not isinstance(img, np.ndarray):
        raise TypeError('img should be a numpy array')
    if not img.ndim == 2:
        raise ValueError('img should be a 2D array')
    if not isinstance(show_xy_ticks, bool):
        raise TypeError('show_xy_ticks should be a boolean value')
    if not isinstance(show_cbar, bool):
        raise TypeError('show_cbar should be a boolean value')
    # checks for x_vec and y_vec are done below
    if num_ticks is not None:
        if not isinstance(num_ticks, int):
            raise TypeError('num_ticks should be a whole number')
        if num_ticks < 2:
            raise ValueError('num_ticks should be at least 2')
    if tick_font_size is not None:
        if not isinstance(tick_font_size, Number):
            raise TypeError('tick_font_size must be a whole number')
        if tick_font_size < 0:
            raise ValueError('tick_font_size must be a whole number')
    if stdevs is not None:
        if not isinstance(stdevs, Number):
            raise TypeError('stdevs should be a Number')
        data_mean = np.mean(img)
        data_std = np.std(img)
        kwargs.update({'clim': [data_mean - stdevs * data_std,
                                data_mean + stdevs * data_std]})

    kwargs.update({'origin': kwargs.pop('origin', 'lower')})

    im_handle = axis.imshow(img, **kwargs)
    assert isinstance(show_xy_ticks, bool)
    if show_xy_ticks is True:

        x_ticks = np.linspace(0, img.shape[1] - 1, num_ticks, dtype=int)
        if x_vec is not None:
            if not isinstance(x_vec, (np.ndarray, list, tuple, range)) or len(x_vec) != img.shape[1]:
                raise ValueError('x_vec should be array-like with shape equal to the second axis of img')
            x_tick_labs = [str(np.round(x_vec[ind], 2)) for ind in x_ticks]
        else:
            x_tick_labs = [str(ind) for ind in x_ticks]

        axis.set_xticks(x_ticks)
        axis.set_xticklabels(x_tick_labs)

        y_ticks = np.linspace(0, img.shape[0] - 1, num_ticks, dtype=int)
        if y_vec is not None:
            if not isinstance(y_vec, (np.ndarray, list, tuple, range)) or len(y_vec) != img.shape[0]:
                raise ValueError('y_vec should be array-like with shape equal to the first axis of img')
            y_tick_labs = [str(np.round(y_vec[ind], 2)) for ind in y_ticks]
        else:
            y_tick_labs = [str(ind) for ind in y_ticks]

        axis.set_yticks(y_ticks)
        axis.set_yticklabels(y_tick_labs)

        set_tick_font_size(axis, tick_font_size)
    else:
        axis.set_xticks([])
        axis.set_yticks([])

    cbar = None
    if not isinstance(show_cbar, bool):
        show_cbar = False

    if show_cbar:
        cbar = plt.colorbar(im_handle, ax=axis, orientation='vertical',
                            fraction=0.046, pad=0.04, use_gridspec=True)
        # cbar = axis.cbar_axes[count].colorbar(im_handle)

        if cbar_label is not None:
            if not isinstance(cbar_label, (str, unicode)):
                raise TypeError('cbar_label should be a string')
            cbar.set_label(cbar_label, fontsize=tick_font_size)
        cbar.ax.tick_params(labelsize=tick_font_size)
    return im_handle, cbar


def plot_curves(excit_wfms, datasets, line_colors=[], dataset_names=[], evenly_spaced=True,
                num_plots=25, x_label='', y_label='', subtitle_prefix='Position', title='',
                use_rainbow_plots=False, fig_title_yoffset=1.05, h5_pos=None, **kwargs):
    """
    Plots curves / spectras from multiple datasets from up to 25 evenly spaced positions
    Parameters
    -----------
    excit_wfms : 1D numpy float array or list of same
        Excitation waveform in the time domain
    datasets : list of 2D numpy arrays or 2D hyp5.Dataset objects
        Datasets containing data arranged as (pixel, time)
    line_colors : list of strings
        Colors to be used for each of the datasets
    dataset_names : (Optional) list of strings
        Names of the different datasets to be compared
    evenly_spaced : boolean
        Evenly spaced positions or first N positions
    num_plots : unsigned int
        Number of plots
    x_label : (optional) String
        X Label for all plots
    y_label : (optional) String
        Y label for all plots
    subtitle_prefix : (optional) String
        prefix for title over each plot
    title : (optional) String
        Main plot title
    use_rainbow_plots : (optional) Boolean
        Plot the lines as a function of spectral index (eg. time)
    fig_title_yoffset : (optional) float
        Y offset for the figure title. Value should be around 1
    h5_pos : HDF5 dataset reference or 2D numpy array
        Dataset containing position indices
    Returns
    ---------
    fig, axes
    """
    for var, var_name in zip([use_rainbow_plots, evenly_spaced], ['use_rainbow_plots', 'evenly_spaced']):
        if not isinstance(var, bool):
            raise TypeError(var_name + ' should be of type: bool')
    for var, var_name in zip([x_label, y_label, subtitle_prefix, title],
                             ['x_label', 'y_label', 'subtitle_prefix', 'title']):
        if var is not None:
            if not isinstance(var, (str, unicode)):
                raise TypeError(var_name + ' should be of type: str')
        else:
            var = ''

    if fig_title_yoffset is not None:
        if not isinstance(fig_title_yoffset, Number):
            raise TypeError('fig_title_yoffset should be a Number')
    else:
        fig_title_yoffset = 1.0

    if h5_pos is not None:
        if not isinstance(h5_pos, h5py.Dataset):
            raise TypeError('h5_pos should be a h5py.Dataset object')
    if not isinstance(num_plots, int) or num_plots < 1:
        raise TypeError('num_plots should be a number')

    for var, var_name, dim_size in zip([datasets, excit_wfms], ['datasets', 'excit_wfms'], [2, 1]):
        mesg = '{} should be {}D arrays or iterables (list or tuples) of {}D arrays' \
               '.'.format(var_name, dim_size, dim_size)
        if isinstance(var, (h5py.Dataset, np.ndarray)):
            if not len(var.shape) == dim_size:
                raise ValueError(mesg)
        elif isinstance(var, (list, tuple)):
            if not np.all([isinstance(dset, (h5py.Dataset, np.ndarray)) for dset in datasets]):
                raise TypeError(mesg)
        else:
            raise TypeError(mesg)

    # modes:
    # 0 = one excitation waveform and one dataset
    # 1 = one excitation waveform but many datasets
    # 2 = one excitation waveform for each of many dataset
    if isinstance(datasets, (h5py.Dataset, np.ndarray)):
        # can be numpy array or h5py.dataset
        num_pos = datasets.shape[0]
        num_points = datasets.shape[1]
        datasets = [datasets]
        if isinstance(excit_wfms, (np.ndarray, h5py.Dataset)):
            excit_wfms = [excit_wfms]
        elif isinstance(excit_wfms, list):
            if len(excit_wfms) == num_points:
                excit_wfms = [np.array(excit_wfms)]
            elif len(excit_wfms) == 1 and len(excit_wfms[0]) == num_points:
                excit_wfms = [np.array(excit_wfms[0])]
            else:
                raise ValueError('If only a single dataset is provided, excit_wfms should be a 1D array')
        line_colors = ['b']
        dataset_names = ['Default']
        mode = 0
    else:
        # dataset is a list of datasets
        # First check if the datasets are correctly shaped:
        num_pos_es = list()
        num_points_es = list()

        for dataset in datasets:
            if not isinstance(dataset, (h5py.Dataset, np.ndarray)):
                raise TypeError('datasets can be a list of 2D h5py.Dataset or numpy array objects')
            if len(dataset.shape) != 2:
                raise ValueError('Each datset should be a 2D array')
            num_pos_es.append(dataset.shape[0])
            num_points_es.append(dataset.shape[1])

        num_pos_es = np.array(num_pos_es)
        num_points_es = np.array(num_points_es)

        if np.unique(num_pos_es).size > 1:  # or np.unique(num_points_es).size > 1:
            raise ValueError('The first dimension of the datasets are not matching: ' + str(num_pos_es))
        num_pos = np.unique(num_pos_es)[0]

        if len(excit_wfms) == len(datasets):
            # one excitation waveform per dataset but now verify each size
            if not np.all([len(cur_ex) == cur_dset.shape[1] for cur_ex, cur_dset in zip(excit_wfms, datasets)]):
                raise ValueError('Number of points in the datasets do not match with the excitation waveforms')
            mode = 2
        else:
            # one excitation waveform for all datasets
            if np.unique(num_points_es).size > 1:
                raise ValueError('Datasets don not contain the same number of points: ' + str(num_points_es))
            # datasets of the same size but does this match with the size of excitation waveforms:
            if len(excit_wfms) != np.unique(num_points_es)[0]:
                raise ValueError('Number of points in dataset not matching with shape of excitation waveform')
            excit_wfms = [excit_wfms]
            mode = 1

        for var, var_name in zip([dataset_names, line_colors], ['dataset_names', 'line_colors']):
            if not isinstance(var, (list, tuple)) or not np.all([isinstance(x, (str, unicode)) for x in var]):
                raise TypeError(var_name + ' should be a list of strings')
            if len(var) > 0 and len(var) != len(datasets):
                raise ValueError(var_name + ' is not of same length as datasets: ' + len(datasets))

        # Next the identification of datasets:
        if len(dataset_names) == 0:
            dataset_names = ['Dataset' + ' ' + str(x) for x in range(len(dataset_names), len(datasets))]

        if len(line_colors) == 0:
            # TODO: Generate colors from a user-specified colormap or consider using line family
            color_list = ['b', 'g', 'r', 'c', 'm', 'y', 'k', 'pink', 'brown', 'orange']
            if len(datasets) < len(color_list):
                remaining_colors = [x for x in color_list if x not in line_colors]
                line_colors += remaining_colors[:len(datasets) - len(color_list)]
            else:
                raise ValueError('Insufficient number of line colors provided')

    # cannot support rainbows with multiple datasets!
    use_rainbow_plots = use_rainbow_plots and len(datasets) == 1

    if mode != 2:
        # convert it to something like mode 2
        excit_wfms = [excit_wfms[0] for _ in range(len(datasets))]

    if mode != 0:
        # users are not allowed to specify colors
        _ = kwargs.pop('color', None)

    num_plots = min(min(num_plots, 49), num_pos)
    nrows, ncols = get_plot_grid_size(num_plots)

    if evenly_spaced:
        chosen_pos = np.linspace(0, num_pos - 1, nrows * ncols, dtype=int)
    else:
        chosen_pos = np.arange(nrows * ncols, dtype=int)

    fig, axes = plt.subplots(nrows=nrows, ncols=ncols, sharex=True, figsize=(12, 12))
    axes_lin = axes.flatten()

    for count, posn in enumerate(chosen_pos):
        if use_rainbow_plots:
            rainbow_plot(axes_lin[count], excit_wfms[0], datasets[0][posn], **kwargs)
        else:
            for dataset, ex_wfm, col_val in zip(datasets, excit_wfms, line_colors):
                axes_lin[count].plot(ex_wfm, dataset[posn], color=col_val, **kwargs)
        if h5_pos is not None:
            # print('Row ' + str(h5_pos[posn,1]) + ' Col ' + str(h5_pos[posn,0]))
            axes_lin[count].set_title('Row ' + str(h5_pos[posn, 1]) + ' Col ' + str(h5_pos[posn, 0]), fontsize=12)
        else:
            axes_lin[count].set_title(subtitle_prefix + ' ' + str(posn), fontsize=12)

        if count % ncols == 0:
            axes_lin[count].set_ylabel(y_label, fontsize=12)
        if count >= (nrows - 1) * ncols:
            axes_lin[count].set_xlabel(x_label, fontsize=12)
        axes_lin[count].axis('tight')
        axes_lin[count].set_aspect('auto')
        axes_lin[count].ticklabel_format(style='sci', axis='y', scilimits=(0, 0))
    if len(datasets) > 1:
        axes_lin[count].legend(dataset_names, loc='best')
    if title:
        fig.suptitle(title, fontsize=14, y=fig_title_yoffset)
    plt.tight_layout()
    return fig, axes


###############################################################################


def plot_complex_spectra(map_stack, x_vec=None, num_comps=4, title=None, x_label='', y_label='', evenly_spaced=True,
                         subtitle_prefix='Component', amp_units=None, stdevs=2, **kwargs):
    """
    Plots the amplitude and phase components of the provided stack of complex valued spectrograms (2D images)

    Parameters
    -------------
    map_stack : 2D or 3D numpy complex matrices
        stack of complex valued 1D spectra arranged as [component, spectra] or
        2D images arranged as - [component, row, col]
    x_vec : 1D array-like, optional, default=None
        If the data are spectra (1D) instead of spectrograms (2D), x_vec is the reference array against which
    num_comps : int
        Number of images to plot
    title : str, optional
        Title to plot above everything else
    x_label : str, optional
        Label for x axis
    y_label : str, optional
        Label for y axis
    evenly_spaced : bool, optional. Default = True
        If True, images will be sampled evenly over the given dataset. Else, the first num_comps images will be plotted
    subtitle_prefix : str, optional
        Prefix for the title over each image
    amp_units : str, optional
        Units for amplitude
    stdevs : int
        Number of standard deviations to consider for plotting

    **kwargs will be passed on either to plot_map() or pyplot.plot()

    Returns
    ---------
    fig, axes
    """
    if not isinstance(map_stack, np.ndarray) or not map_stack.ndim in [2, 3]:
        raise TypeError('map_stack should be a 2/3 dimensional array arranged as [component, row, col] or '
                        '[component, spectra')
    if x_vec is not None:
        if not isinstance(x_vec, (list, tuple, np.ndarray)):
            raise TypeError('x_vec should be a 1D array')
        x_vec = np.array(x_vec)
        if x_vec.ndim != 1:
            raise ValueError('x_vec should be a 1D array')
        if x_vec.size != map_stack.shape[1]:
            raise ValueError('x_vec should be of the same size as the second dimension of map_stack')
    else:
        if map_stack.ndim == 2:
            x_vec = np.arange(map_stack.shape[1])

    if num_comps is None:
        num_comps = 4  # Default
    else:
        if not isinstance(num_comps, int) or not num_comps > 0:
            raise TypeError('num_comps should be a positive integer')
    for var, var_name in zip([title, x_label, y_label, subtitle_prefix, amp_units],
                             ['title', 'x_label', 'y_label', 'subtitle_prefix', 'amp_units']):
        if var is not None:
            if not isinstance(var, (str, unicode)):
                raise TypeError(var_name + ' should be a string')
    if amp_units is None:
        amp_units = 'a.u.'
    if stdevs is not None:
        if not isinstance(stdevs, Number) or stdevs <= 0:
            raise TypeError('stdevs should be a positive number')

    figsize = kwargs.pop('figsize', (4, 4))
    figsize = (figsize[0] * num_comps, 8)

    num_comps = min(24, min(num_comps, map_stack.shape[0]))

    if evenly_spaced:
        chosen_pos = np.linspace(0, map_stack.shape[0] - 1, num_comps, dtype=int)
    else:
        chosen_pos = np.arange(num_comps, dtype=int)

    nrows, ncols = get_plot_grid_size(num_comps)

    fig, axes = plt.subplots(nrows * 2, ncols, figsize=figsize)
    fig.subplots_adjust(hspace=0.1, wspace=0.4)
    if title is not None:
        fig.canvas.set_window_title(title)
        fig.suptitle(title, y=1.025)

    title_prefix = ''
    for comp_counter, comp_pos in enumerate(chosen_pos):
        ax_ind = (comp_counter // ncols) * (2 * ncols) + comp_counter % ncols
        cur_axes = [axes.flat[ax_ind], axes.flat[ax_ind + ncols]]
        funcs = [np.abs, np.angle]
        labels = ['Amplitude (' + amp_units + ')', 'Phase (rad)']
        for func, comp_name, axis, std_val in zip(funcs, labels, cur_axes, [stdevs, None]):
            y_vec = func(map_stack[comp_pos])
            if map_stack.ndim > 2:
                kwargs['stdevs'] = std_val
                _ = plot_map(axis, y_vec, **kwargs)
            else:
                axis.plot(x_vec, y_vec, **kwargs)

            if num_comps > 1:
                title_prefix = '%s %d - ' % (subtitle_prefix, comp_counter)
            axis.set_title('%s%s' % (title_prefix, comp_name))

            axis.set_aspect('auto')
            if ax_ind % ncols == 0:
                axis.set_ylabel(y_label)
            if np.ceil((ax_ind + ncols) / ncols) == nrows:
                axis.set_xlabel(x_label)

    fig.tight_layout()

    return fig, axes


###############################################################################


def plot_scree(scree, title='Scree', **kwargs):
    """
    Plots the scree or scree

    Parameters
    -------------
    scree : 1D real numpy array
        The scree vector from SVD
    title : str
        Figure title.  Default Scree

    Returns
    ---------
    fig, axes
    """
    if isinstance(scree, (list, tuple)):
        scree = np.array(scree)

    if not (isinstance(scree, np.ndarray) or isinstance(scree, h5py.Dataset)):
        raise TypeError('scree must be a 1D array or Dataset')
    if not isinstance(title, (str, unicode)):
        raise TypeError('title must be a string')

    fig = plt.figure(figsize=kwargs.pop('figsize', (6.5, 6)))
    axis = fig.add_axes([0.1, 0.1, .8, .8])  # left, bottom, width, height (range 0 to 1)
    kwargs.update({'color': kwargs.pop('color', 'b')})
    kwargs.update({'marker': kwargs.pop('marker', '*')})
    axis.loglog(np.arange(len(scree)) + 1, scree, **kwargs)
    axis.set_xlabel('Component')
    axis.set_ylabel('Variance')
    axis.set_title(title)
    axis.set_xlim(left=1, right=len(scree))
    axis.set_ylim(bottom=np.min(scree), top=np.max(scree))
    fig.canvas.set_window_title("Scree")

    return fig, axis


# ###############################################################################


def plot_map_stack(map_stack, num_comps=9, stdevs=2, color_bar_mode=None, evenly_spaced=False, reverse_dims=False,
                   subtitle='Component', title='Map Stack', colorbar_label='', fig_mult=(5, 5), pad_mult=(0.1, 0.07),
                   x_label=None, y_label=None, title_yoffset=None, title_size=None, **kwargs):
    """
    Plots the provided stack of maps

    Parameters
    -------------
    map_stack : 3D real numpy array
        structured as [component, rows, cols]
    num_comps : unsigned int
        Number of components to plot
    stdevs : int
        Number of standard deviations to consider for plotting
    color_bar_mode : String, Optional
        Options are None, single or each. Default None
    evenly_spaced : bool
        Default False
    reverse_dims : Boolean (Optional), default = False
        Set this to True to accept data structured as [rows, cols, component]
    subtitle : String or list of strings
        The titles for each of the plots.
        If a single string is provided, the plot titles become ['title 01', title 02', ...].
        if a list of strings (equal to the number of components) are provided, these are used instead.
    title : String
        ###Insert description here### Default 'Map Stack'
    colorbar_label : String
        label for colorbar. Default is an empty string.
    fig_mult : length 2 array_like of uints
        Size multipliers for the figure.  Figure size is calculated as (num_rows*`fig_mult[0]`, num_cols*`fig_mult[1]`).
        Default (4, 4)
    pad_mult : length 2 array_like of floats
        Multipliers for the axis padding between plots in the stack.  Padding is calculated as
        (pad_mult[0]*fig_mult[1], pad_mult[1]*fig_mult[0]) for the width and height padding respectively.
        Default (0.1, 0.07)
    x_label : (optional) String
        X Label for all plots
    y_label : (optional) String
        Y label for all plots
    title_yoffset : float
        Offset to move the figure title vertically in the figure
    title_size : float
        Size of figure title
    kwargs : dictionary
        Keyword arguments to be passed to either matplotlib.pyplot.figure, mpl_toolkits.axes_grid1.ImageGrid, or
        pycroscopy.vis.plot_utils.plot_map.  See specific function documentation for the relavent options.

    Returns
    ---------
    fig, axes
    """
    if not isinstance(map_stack, np.ndarray) or not map_stack.ndim == 3:
        raise TypeError('map_stack should be a 3 dimensional array arranged as [component, row, col]')
    if num_comps is None:
        num_comps = 4  # Default
    else:
        if not isinstance(num_comps, int) or num_comps < 1:
            raise TypeError('num_comps should be a positive integer')

    for var, var_name in zip([title, colorbar_label, color_bar_mode, x_label, y_label],
                             ['title', 'colorbar_label', 'color_bar_mode', 'x_label', 'y_label']):
        if var is not None:
            if not isinstance(var, (str, unicode)):
                raise TypeError(var_name + ' should be a string')
        else:
            var = ''

    if color_bar_mode not in [None, 'single', 'each']:
        raise ValueError('color_bar_mode must be either None, "single", or "each"')
    for var, var_name in zip([stdevs, title_yoffset, title_size],
                             ['stdevs', 'title_yoffset', 'title_size']):
        if var is not None:
            if not isinstance(var, Number) or var <= 0:
                raise TypeError(var_name + ' of value: {} should be a number > 0'.format(var))
    for var, var_name in zip([evenly_spaced, reverse_dims], ['evenly_spaced', 'reverse_dims']):
        if not isinstance(var, bool):
            raise TypeError(var_name + ' should be a bool')
    for var, var_name in zip([fig_mult, pad_mult], ['fig_mult', 'pad_mult']):
        if not isinstance(var, (list, tuple, np.ndarray)) or len(var) != 2:
            raise TypeError(var_name + ' should be a tuple / list / numpy array of size 2')
        if not np.all([x > 0 and isinstance(x, Number) for x in var]):
            raise ValueError(var_name + ' should contain positive numbers')

    if reverse_dims:
        map_stack = np.transpose(map_stack, (2, 0, 1))

    num_comps = abs(num_comps)
    num_comps = min(num_comps, map_stack.shape[0])

    if evenly_spaced:
        chosen_pos = np.linspace(0, map_stack.shape[0] - 1, num_comps, dtype=int)
    else:
        chosen_pos = np.arange(num_comps, dtype=int)

    if isinstance(subtitle, list):

        if len(subtitle) > num_comps:
            # remove additional subtitles
            subtitle = subtitle[:num_comps]
        elif len(subtitle) < num_comps:
            # add subtitles
            subtitle += ['Component' + ' ' + str(x) for x in range(len(subtitle), num_comps)]
    else:
        if not isinstance(subtitle, str):
            subtitle = 'Component'
        subtitle = [subtitle + ' ' + str(x) for x in chosen_pos]

    fig_h, fig_w = fig_mult

    p_rows, p_cols = get_plot_grid_size(num_comps)

    if p_rows * p_cols < num_comps:
        p_cols += 1

    pad_w, pad_h = pad_mult

    '''
    Set defaults for kwargs to the figure creation and extract any non-default values from current kwargs
    '''
    figkwargs = dict()

    if sys.version_info.major == 3:
        inspec_func = inspect.getfullargspec
    else:
        inspec_func = inspect.getargspec

    for key in inspec_func(plt.figure).args:
        if key in kwargs:
            figkwargs.update({key: kwargs.pop(key)})

    fig = plt.figure(figsize=(p_cols * fig_w, p_rows * fig_h), **figkwargs)

    '''
    Set defaults for kwargs to the ImageGrid and extract any non-default values from current kwargs
    '''
    igkwargs = {'cbar_pad': '1%',
                'cbar_size': '5%',
                'cbar_location': 'right',
                'direction': 'row',
                'add_all': True,
                'share_all': False,
                'aspect': True,
                'label_mode': 'L'}
    for key in igkwargs.keys():
        if key in kwargs:
            igkwargs.update({key: kwargs.pop(key)})

    axes = ImageGrid(fig, 111, nrows_ncols=(p_rows, p_cols),
                        cbar_mode=color_bar_mode,
                        axes_pad=(pad_w * fig_w, pad_h * fig_h),
                        **igkwargs)

    fig.canvas.set_window_title(title)
    # These parameters have not been easy to fix:
    if title_yoffset is None:
        title_yoffset = 0.9
    if title_size is None:
        title_size = 16 + (p_rows + p_cols)
    fig.suptitle(title, fontsize=title_size, y=title_yoffset)

    for count, index, curr_subtitle in zip(range(chosen_pos.size), chosen_pos, subtitle):
        im, im_cbar = plot_map(axes[count],
                               map_stack[index],
                               stdevs=stdevs, show_cbar=False, **kwargs)
<<<<<<< HEAD
        axes[count].set_title(curr_subtitle)
=======
        axes202[count].set_title(curr_subtitle)
>>>>>>> 0ed8c652

        if color_bar_mode is 'each':
            cb = axes.cbar_axes[count].colorbar(im)
            cb.set_label_text(colorbar_label)

        if count % p_cols == 0:
            axes[count].set_ylabel(y_label)
        if count >= (p_rows - 1) * p_cols:
            axes[count].set_xlabel(x_label)

    if color_bar_mode is 'single':
        cb = axes.cbar_axes[0].colorbar(im)
        cb.set_label_text(colorbar_label)

    return fig, axes


###############################################################################


def export_fig_data(fig, filename, include_images=False):
    """
    Export the data of all plots in the figure `fig` to a plain text file.

    Parameters
    ----------
    fig : matplotlib.figure.Figure
        The figure containing the data to be exported
    filename : str
        The filename of the output text file
    include_images : bool
        Should images in the figure also be exported

    Returns
    -------

    """
    # Get the data from the figure
    axes = fig.get_axes()
    axes_dict = dict()
    for ax in axes:
        ax_dict = dict()

        ims = ax.get_images()
        if len(ims) != 0 and include_images:
            im_dict = dict()

            for im in ims:
                # Image data
                im_lab = im.get_label()
                im_dict[im_lab] = im.get_array().data

                # X-Axis
                x_ax = ax.get_xaxis()
                x_lab = x_ax.label.get_label()
                if x_lab == '':
                    x_lab = 'X'

                im_dict[im_lab + x_lab] = x_ax.get_data_interval()

                # Y-Axis
                y_ax = ax.get_yaxis()
                y_lab = y_ax.label.get_label()
                if y_lab == '':
                    y_lab = 'Y'

                im_dict[im_lab + y_lab] = y_ax.get_data_interval()

            ax_dict['Images'] = im_dict

        lines = ax.get_lines()
        if len(lines) != 0:
            line_dict = dict()

            xlab = ax.get_xlabel()
            ylab = ax.get_ylabel()

            if xlab == '':
                xlab = 'X Data'
            if ylab == '':
                ylab = 'Y Data'

            for line in lines:
                line_dict[line.get_label()] = {xlab: line.get_xdata(),
                                               ylab: line.get_ydata()}

            ax_dict['Lines'] = line_dict

        if ax_dict != dict():
            axes_dict[ax.get_title()] = ax_dict

    '''
    Now that we have the data from the figure, we need to write it to file.
    '''

    filename = os.path.abspath(filename)
    basename, ext = os.path.splitext(filename)
    folder, _ = os.path.split(basename)

    spacer = r'**********************************************\n'

    data_file = open(filename, 'w')

    data_file.write(fig.get_label() + '\n')
    data_file.write('\n')

    for ax_lab, ax in axes_dict.items():
        data_file.write('Axis: {} \n'.format(ax_lab))

        for im_lab, im in ax['Images'].items():
            data_file.write('Image: {} \n'.format(im_lab))
            data_file.write('\n')
            im_data = im.pop('data')
            for row in im_data:
                row.tofile(data_file, sep='\t', format='%s')
                data_file.write('\n')
            data_file.write('\n')

            for key, val in im.items():
                data_file.write(key + '\n')

                val.tofile(data_file, sep='\n', format='%s')
                data_file.write('\n')

            data_file.write(spacer)

        for line_lab, line_dict in ax['Lines'].items():
            data_file.write('Line: {} \n'.format(line_lab))
            data_file.write('\n')

            dim1, dim2 = line_dict.keys()

            data_file.write('{} \t {} \n'.format(dim1, dim2))
            for val1, val2 in zip(line_dict[dim1], line_dict[dim2]):
                data_file.write('{} \t {} \n'.format(str(val1), str(val2)))

            data_file.write(spacer)

        data_file.write(spacer)

    data_file.close()<|MERGE_RESOLUTION|>--- conflicted
+++ resolved
@@ -1137,11 +1137,7 @@
         im, im_cbar = plot_map(axes[count],
                                map_stack[index],
                                stdevs=stdevs, show_cbar=False, **kwargs)
-<<<<<<< HEAD
         axes[count].set_title(curr_subtitle)
-=======
-        axes202[count].set_title(curr_subtitle)
->>>>>>> 0ed8c652
 
         if color_bar_mode is 'each':
             cb = axes.cbar_axes[count].colorbar(im)
