"""
Voronoi analysis of atom positions

author Gerd and Rama

part of pycroscopy
"""

import numpy as np
<<<<<<< HEAD
import sys

# from skimage.feapytemure import peak_local_max
=======
>>>>>>> c5a3ccb9
from skimage.feature import blob_log
from sklearn.cluster import KMeans
from scipy.spatial import cKDTree
import scipy.optimize as optimization
<<<<<<< HEAD

import sidpy
=======
>>>>>>> c5a3ccb9
from tqdm import trange
import sidpy


def make_gauss(size_x, size_y, width=1.0, x0=0.0, y0=0.0, intensity=1.0):
    """Make a Gaussian shaped probe """
    size_x = size_x/2
    size_y = size_y/2
    x, y = np.mgrid[-size_x:size_x, -size_y:size_y]
    g = np.exp(-((x-x0)**2 + (y-y0)**2) / 2.0 / width**2)
    probe = g / g.sum() * intensity

<<<<<<< HEAD
get_slope = sidpy.base.num_utils.get_slope


def make_gauss(size_x, size_y, width=1.0, x0=0.0, y0=0.0, intensity=1.0):
    """Make a Gaussian shaped probe """
    size_x = size_x/2
    size_y = size_y/2
    x, y = np.mgrid[-size_x:size_x, -size_y:size_y]
    g = np.exp(-((x-x0)**2 + (y-y0)**2) / 2.0 / width**2)
    probe = g / g.sum() * intensity

=======
>>>>>>> c5a3ccb9
    return probe


def find_atoms(image, atom_size=0.1, threshold=-1.):
    """ Find atoms is a simple wrapper for blob_log in skimage.feature

    Parameters
    ----------
    image: sidpy.Dataset
        the image to find atoms
    atom_size: float
        visible size of atom blob diameter in nm gives minimal distance between found blobs
    threshold: float
        threshold for blob finder; (usually between 0.001 and 1.0) for threshold <= 0 we use the RMS contrast

    Returns
    -------
    atoms: numpy array(Nx3)
        atoms positions and radius of blob
    """

    if not isinstance(image, sidpy.Dataset):
        raise TypeError('We need a sidpy.Dataset')
    if image.data_type.name != 'IMAGE':
        raise TypeError('We need sidpy.Dataset of sidpy.Datatype: IMAGE')
    if not isinstance(atom_size, (float, int)):
        raise TypeError('atom_size parameter has to be a number')
    if not isinstance(threshold, float):
        raise TypeError('threshold parameter has to be a float number')

<<<<<<< HEAD
    scale_x = get_slope(image.dim_0)
=======
    scale_x = sidpy.base.num_utils.get_slope(image.dim_0)
>>>>>>> c5a3ccb9
    im = np.array(image-image.min())
    im = im/im.max()
    if threshold < 0.:
        threshold = np.std(im)
    atoms = blob_log(im, max_sigma=atom_size/scale_x, threshold=threshold)

    return atoms


def atoms_clustering(atoms, mid_atoms, number_of_clusters=3, nearest_neighbours=7):
    """ A wrapper for sklearn.cluster kmeans clustering of atoms.

    Parameters
    ----------
    atoms: list or np.array (Nx2)
        list of all atoms
    mid_atoms: list or np.array (Nx2)
        atoms to be evaluated
    number_of_clusters: int
        number of clusters to sort (ini=3)
    nearest_neighbours: int
        number of nearest neighbours evaluated

    Returns
    -------
    clusters, distances, indices: numpy arrays
    """

    # get distances
    nn_tree = cKDTree(np.array(atoms)[:, 0:2])

    distances, indices = nn_tree.query(np.array(mid_atoms)[:, 0:2], nearest_neighbours)

    # Clustering
    k_means = KMeans(n_clusters=number_of_clusters, random_state=0)  # Fixing the RNG in kmeans
    k_means.fit(distances)
    clusters = k_means.predict(distances)

    return clusters, distances, indices


def gauss_difference(params, area):
    """
    Difference between part of an image and a Gaussian
    This function is used in atom refine function of pycroscopy

    Parameters
    ----------
    params: list
        list of Gaussian parameters [width, position_x, position_y, intensity]
    area:  numpy array
        2D matrix = part of an image

    Returns
    -------
    numpy array: flattened array of difference

    """
<<<<<<< HEAD
    gauss = make_gauss(area.shape[0], area.shape[1], width=params[0], x0=params[1], y0=params[2], intensity=params[3])
=======
    gauss = make_gauss(area.shape[0], area.shape[1], width=params[0], x0=params[1], y0=params[2],
                       intensity=params[3])
>>>>>>> c5a3ccb9
    return (area - gauss).flatten()


def atom_refine(image, atoms, radius, max_int=0, min_int=0, max_dist=4):
    """Fits a Gaussian in a blob of an image

    Parameters
    ----------
    image: np.array or sidpy Dataset
    atoms: list or np.array
        positions of atoms
    radius: float
        radius of circular mask to define fitting of Gaussian
    max_int: float
        optional - maximum intensity to be considered for fitting (to exclude contaminated areas for example)
    min_int: float
        optional - minimum intensity to be considered for fitting (to exclude contaminated holes for example)
    max_dist: float
        optional - maximum distance of movement of Gaussian during fitting

    Returns
    -------
    sym: dict
        dictionary containing new atom positions and other output such as intensity of the fitted Gaussian
    """
    rr = int(radius + 0.5)  # atom radius
    print('using radius ', rr, 'pixels')

    pixels = np.linspace(0, 2 * rr, 2 * rr + 1) - rr
    x, y = np.meshgrid(pixels, pixels)
    mask = (x ** 2 + y ** 2) < rr ** 2

    guess = [rr * 2, 0.0, 0.0, 1]

    sym = {'number_of_atoms': len(atoms)}

    volume = []
    position = []
    intensities = []
    maximum_area = []
    new_atoms = []
    gauss_width = []
    gauss_amplitude = []
    gauss_intensity = []

    for i in trange(len(atoms)):
        x, y = atoms[i][0:2]
        x = int(x)
        y = int(y)

        area = image[x - rr:x + rr + 1, y - rr:y + rr + 1]

        append = False

        if (x - rr) < 0 or y - rr < 0 or x + rr + 1 > image.shape[0] or y + rr + 1 > image.shape[1]:
            position.append(-1)
            intensities.append(-1.)
            maximum_area.append(-1.)
        else:
            position.append(1)
            intensities.append((area * mask).sum())
            maximum_area.append((area * mask).max())

        if max_int > 0:
            if area.sum() < max_int:
                if area.sum() > min_int:
                    append = True
        elif area.sum() > min_int:
            append = True

        pout = [0, 0, 0, 0]
        if append:
            if (x - rr) < 0 or y - rr < 0 or x + rr + 1 > image.shape[0] or y + rr + 1 > image.shape[1]:
                pass
            else:
                [pout, _] = optimization.leastsq(gauss_difference, guess, args=area)

            if (abs(pout[1]) > max_dist) or (abs(pout[2]) > max_dist):
                pout = [0, 0, 0, 0]

        volume.append(2 * np.pi * pout[3] * pout[0] * pout[0])

        new_atoms.append([x + pout[1], y + pout[2]])  # ,pout[0],  volume)) #,pout[3]))
        if all(v == 0 for v in pout):
            gauss_intensity.append(0.)
        else:
<<<<<<< HEAD
            gauss = make_gauss(area.shape[0], area.shape[1], width=pout[0], x0=pout[1], y0=pout[2], intensity=pout[3])
=======
            gauss = make_gauss(area.shape[0], area.shape[1], width=pout[0], x0=pout[1], y0=pout[2],
                                           intensity=pout[3])
>>>>>>> c5a3ccb9
            gauss_intensity.append((gauss * mask).sum())
        gauss_width.append(pout[0])
        gauss_amplitude.append(pout[3])

    sym['inside'] = position
    sym['intensity_area'] = intensities
    sym['maximum_area'] = maximum_area
    sym['atoms'] = new_atoms
    sym['gauss_width'] = gauss_width
    sym['gauss_amplitude'] = gauss_amplitude
    sym['gauss_intensity'] = gauss_intensity
    sym['gauss_volume'] = volume

    return sym


def intensity_area(image, atoms, radius):
    """
    integrated intensity of atoms in an image with a mask around each atom of radius radius
    """
    rr = int(radius + 0.5)  # atom radius
    print('using radius ', rr, 'pixels')

    pixels = np.linspace(0, 2 * rr, 2 * rr + 1) - rr
    x, y = np.meshgrid(pixels, pixels)
    mask = np.array((x ** 2 + y ** 2) < rr ** 2)
    intensities = []
    for i in range(len(atoms)):
        x = int(atoms[i][1])
        y = int(atoms[i][0])
        area = image[x - rr:x + rr + 1, y - rr:y + rr + 1]
        if area.shape == mask.shape:
            intensities.append((area * mask).sum())
        else:
            intensities.append(-1)
    return intensities<|MERGE_RESOLUTION|>--- conflicted
+++ resolved
@@ -7,21 +7,14 @@
 """
 
 import numpy as np
-<<<<<<< HEAD
 import sys
 
-# from skimage.feapytemure import peak_local_max
-=======
->>>>>>> c5a3ccb9
 from skimage.feature import blob_log
 from sklearn.cluster import KMeans
 from scipy.spatial import cKDTree
 import scipy.optimize as optimization
-<<<<<<< HEAD
 
 import sidpy
-=======
->>>>>>> c5a3ccb9
 from tqdm import trange
 import sidpy
 
@@ -34,7 +27,6 @@
     g = np.exp(-((x-x0)**2 + (y-y0)**2) / 2.0 / width**2)
     probe = g / g.sum() * intensity
 
-<<<<<<< HEAD
 get_slope = sidpy.base.num_utils.get_slope
 
 
@@ -46,8 +38,6 @@
     g = np.exp(-((x-x0)**2 + (y-y0)**2) / 2.0 / width**2)
     probe = g / g.sum() * intensity
 
-=======
->>>>>>> c5a3ccb9
     return probe
 
 
@@ -78,11 +68,8 @@
     if not isinstance(threshold, float):
         raise TypeError('threshold parameter has to be a float number')
 
-<<<<<<< HEAD
+
     scale_x = get_slope(image.dim_0)
-=======
-    scale_x = sidpy.base.num_utils.get_slope(image.dim_0)
->>>>>>> c5a3ccb9
     im = np.array(image-image.min())
     im = im/im.max()
     if threshold < 0.:
@@ -141,12 +128,7 @@
     numpy array: flattened array of difference
 
     """
-<<<<<<< HEAD
     gauss = make_gauss(area.shape[0], area.shape[1], width=params[0], x0=params[1], y0=params[2], intensity=params[3])
-=======
-    gauss = make_gauss(area.shape[0], area.shape[1], width=params[0], x0=params[1], y0=params[2],
-                       intensity=params[3])
->>>>>>> c5a3ccb9
     return (area - gauss).flatten()
 
 
@@ -233,12 +215,7 @@
         if all(v == 0 for v in pout):
             gauss_intensity.append(0.)
         else:
-<<<<<<< HEAD
             gauss = make_gauss(area.shape[0], area.shape[1], width=pout[0], x0=pout[1], y0=pout[2], intensity=pout[3])
-=======
-            gauss = make_gauss(area.shape[0], area.shape[1], width=pout[0], x0=pout[1], y0=pout[2],
-                                           intensity=pout[3])
->>>>>>> c5a3ccb9
             gauss_intensity.append((gauss * mask).sum())
         gauss_width.append(pout[0])
         gauss_amplitude.append(pout[3])
