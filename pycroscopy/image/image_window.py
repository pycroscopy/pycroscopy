--- conflicted
+++ resolved
@@ -158,9 +158,9 @@
                     slice_list.append(dim_slice)
             image_source = dataset[tuple(slice_list)]
 
-        self.image_shape = image_source.shape
-        if self.verbose:
-            print('Full image shape is {}'.format(self.image_shape))
+        image_shape = image_source.shape
+        if self.verbose:
+            print('Full image shape is {}'.format(image_shape))
 
         window_step = [self.window_step_x, self.window_step_y]
         window_size = [self.window_size_x, self.window_size_y]
@@ -168,12 +168,8 @@
 
         dim_vec = []
         for i in range(2):
-<<<<<<< HEAD
-            dim_vec.append(np.append(np.arange(0, self.image_shape[i] - window_size[i], window_step[i]), self.image_shape[i] - window_size[i]))
-=======
             dim_vec.append(np.append(np.arange(0, image_shape[i] - window_size[i], window_step[i]), image_shape[i] - window_size[i]))
         print("dim vec is {}".format(dim_vec))
->>>>>>> 15b16930
 
         _, pos_vec = self.build_ind_val_matrices(dim_vec)
         if self.verbose:
@@ -224,8 +220,8 @@
 
         # Add dimension info
 
-        window_size_fraction_x = window_size[0]/self.image_shape[0]
-        window_size_fraction_y = window_size[1] / self.image_shape[1]
+        window_size_fraction_x = window_size[0]/image_shape[0]
+        window_size_fraction_y = window_size[1] / image_shape[1]
 
         window_extent_x = (dataset._axes[image_dims[0]].values.max() -
                            dataset._axes[image_dims[0]].values.min())*window_size_fraction_x
@@ -267,94 +263,7 @@
         data_set.metadata = self._merge_dictionaries(dataset.metadata, self.window_parms)
 
         return data_set
-<<<<<<< HEAD
-
-    def _return_win_image_processed(self, img_window):
-        #Real image slice, returns it back with image processed
-        if self.zoom_factor==1 and self.interpol_factor==1 and self.filter == 'None':
-            #simply skip this function if there is no zooming, interpolation to be done.
-            return img_window
-        else:
-            img_window = zoom(img_window, self.zoom_factor) #Zoom it
-            img_window = rescale(img_window, self.interpol_factor) #Rescale
-            img_window *= self.filter_mat  # Apply filter
-            if self.mode == 'fft': img_window = np.fft.fftshift(np.fft.fft2(img_window))
-        return img_window
-
-    def _merge_dictionaries(self, dict1, dict2):
-        #given two dictionaries, merge them into one
-        merged_dict = {**dict1, **dict2}
-        return merged_dict
-
-    def build_clean_image(self, windows_2d):
-
-        #TODO: Output a sidpy dataset instead of the numpy array
-
-        """
-        Reconstructs the cleaned image from the windowed dataset
-        Parameters
-        ----------
-        windows_2d: windows dataset, can be sidpy dataset or numpy array, made by the MakeWindows() method
-                    Typically these windows are modified, e.g. cleaned by SVD, and then passed to this method
-                    to regenerate the image
-
-        Returns
-        -------
-        h5_clean : numpy arr
-            The cleaned image
-        """
-
-        win_x = self.window_size_final_x
-        win_y = self.window_size_final_y
-        win_step_x = self.window_step_x
-        win_step_y = self.window_step_y
-        im_x, im_y = self.image_shape[0], self.image_shape[1]
-
-        '''
-        Calculate the steps taken to create original windows
-        '''
-        x_steps = np.arange(0, im_x - win_x + 1, win_step_x)
-        y_steps = np.arange(0, im_y - win_y + 1, win_step_y)
-
-        '''
-        Initialize arrays to hold summed windows and counts for each position
-        '''
-        counts = np.zeros([im_x, im_y], np.uint8)
-        accum = np.zeros([im_x, im_y], np.float32)
-
-        nx = len(x_steps)
-        ny = len(y_steps)
-        n_wins = nx * ny
-
-        '''
-        Create slice object from the positions
-        '''
-        win_slices = [[slice(x, x + win_x), slice(y, y + win_y)] for x, y in np.array([np.tile(x_steps, nx),
-                                                                                       np.repeat(y_steps, ny)]).T]
-
-        '''
-        Loop over all windows.  Increment counts for window positions and 
-        add current window to total.
-        '''
-        ones = np.ones([win_x, win_y], dtype=counts.dtype)
-        for islice, this_slice in enumerate(win_slices):
-            selected = islice % np.rint(n_wins / 10) == 0
-            if selected:
-                per_done = np.rint(100 * islice / n_wins)
-                print('Reconstructing Image...{}% -- step # {}'.format(per_done, islice))
-            counts[this_slice] += ones
-
-            accum[this_slice] += windows_2d[islice].reshape(win_x, win_y)
-
-        clean_image = accum / counts
-
-        clean_image[np.isnan(clean_image)] = 0
-
-        return clean_image
-
-=======
     #TODO: After next release of sidpy, remove this method and use sidpy.base.num_utils copy
->>>>>>> 15b16930
     def build_ind_val_matrices(self, unit_values):
         """
         Builds indices and values matrices using given unit values for each dimension.
